/*
 * Copyright (c) 2021 Fraunhofer IOSB, eine rechtlich nicht selbstaendige
 * Einrichtung der Fraunhofer-Gesellschaft zur Foerderung der angewandten
 * Forschung e.V.
 * Licensed under the Apache License, Version 2.0 (the "License");
 * you may not use this file except in compliance with the License.
 * You may obtain a copy of the License at
 * http://www.apache.org/licenses/LICENSE-2.0
 * Unless required by applicable law or agreed to in writing, software
 * distributed under the License is distributed on an "AS IS" BASIS,
 * WITHOUT WARRANTIES OR CONDITIONS OF ANY KIND, either express or implied.
 * See the License for the specific language governing permissions and
 * limitations under the License.
 */
package de.fraunhofer.iosb.ilt.faaast.service.model.v3.valuedata;

<<<<<<< HEAD
=======
import de.fraunhofer.iosb.ilt.faaast.service.model.v3.valuedata.values.Datatype;
import de.fraunhofer.iosb.ilt.faaast.service.model.v3.valuedata.values.TypedValue;
import de.fraunhofer.iosb.ilt.faaast.service.model.v3.valuedata.values.TypedValueFactory;
import de.fraunhofer.iosb.ilt.faaast.service.model.v3.valuedata.values.ValueFormatException;
>>>>>>> c7e5ca6a
import io.adminshell.aas.v3.model.builder.ExtendableBuilder;
import java.util.Objects;


public class PropertyValue extends DataElementValue {
<<<<<<< HEAD

    private String value;
=======
>>>>>>> c7e5ca6a

    private TypedValue value;

    public PropertyValue() {}


    public PropertyValue(TypedValue value) {
        this.value = value;
    }


    public TypedValue getValue() {
        return value;
    }


    public void setValue(TypedValue value) {
        this.value = value;
    }


    @Override
    public boolean equals(Object o) {
        if (this == o) {
            return true;
        }
        if (o == null || getClass() != o.getClass()) {
            return false;
        }
        PropertyValue that = (PropertyValue) o;
        return Objects.equals(value, that.value);
    }


    @Override
    public int hashCode() {
        return Objects.hash(value);
    }


<<<<<<< HEAD
=======
    public static PropertyValue of(String datatype, String value) throws ValueFormatException {
        return new PropertyValue(TypedValueFactory.create(datatype, value));
    }


    public static PropertyValue of(Datatype datatype, String value) throws ValueFormatException {
        return new PropertyValue(TypedValueFactory.create(datatype, value));
    }


>>>>>>> c7e5ca6a
    public static Builder builder() {
        return new Builder();
    }

    public static abstract class AbstractBuilder<T extends PropertyValue, B extends AbstractBuilder<T, B>> extends ExtendableBuilder<T, B> {

<<<<<<< HEAD
        public B value(String value) {
=======
        public B value(TypedValue value) {
>>>>>>> c7e5ca6a
            getBuildingInstance().setValue(value);
            return getSelf();
        }
    }

    public static class Builder extends AbstractBuilder<PropertyValue, Builder> {

        @Override
        protected Builder getSelf() {
            return this;
        }


        @Override
        protected PropertyValue newBuildingInstance() {
            return new PropertyValue();
        }
    }
}<|MERGE_RESOLUTION|>--- conflicted
+++ resolved
@@ -14,23 +14,29 @@
  */
 package de.fraunhofer.iosb.ilt.faaast.service.model.v3.valuedata;
 
-<<<<<<< HEAD
-=======
 import de.fraunhofer.iosb.ilt.faaast.service.model.v3.valuedata.values.Datatype;
 import de.fraunhofer.iosb.ilt.faaast.service.model.v3.valuedata.values.TypedValue;
 import de.fraunhofer.iosb.ilt.faaast.service.model.v3.valuedata.values.TypedValueFactory;
 import de.fraunhofer.iosb.ilt.faaast.service.model.v3.valuedata.values.ValueFormatException;
->>>>>>> c7e5ca6a
 import io.adminshell.aas.v3.model.builder.ExtendableBuilder;
 import java.util.Objects;
 
 
 public class PropertyValue extends DataElementValue {
-<<<<<<< HEAD
 
-    private String value;
-=======
->>>>>>> c7e5ca6a
+    public static Builder builder() {
+        return new Builder();
+    }
+
+
+    public static PropertyValue of(String datatype, String value) throws ValueFormatException {
+        return new PropertyValue(TypedValueFactory.create(datatype, value));
+    }
+
+
+    public static PropertyValue of(Datatype datatype, String value) throws ValueFormatException {
+        return new PropertyValue(TypedValueFactory.create(datatype, value));
+    }
 
     private TypedValue value;
 
@@ -38,16 +44,6 @@
 
 
     public PropertyValue(TypedValue value) {
-        this.value = value;
-    }
-
-
-    public TypedValue getValue() {
-        return value;
-    }
-
-
-    public void setValue(TypedValue value) {
         this.value = value;
     }
 
@@ -65,36 +61,24 @@
     }
 
 
+    public TypedValue getValue() {
+        return value;
+    }
+
+
+    public void setValue(TypedValue value) {
+        this.value = value;
+    }
+
+
     @Override
     public int hashCode() {
         return Objects.hash(value);
     }
 
-
-<<<<<<< HEAD
-=======
-    public static PropertyValue of(String datatype, String value) throws ValueFormatException {
-        return new PropertyValue(TypedValueFactory.create(datatype, value));
-    }
-
-
-    public static PropertyValue of(Datatype datatype, String value) throws ValueFormatException {
-        return new PropertyValue(TypedValueFactory.create(datatype, value));
-    }
-
-
->>>>>>> c7e5ca6a
-    public static Builder builder() {
-        return new Builder();
-    }
-
     public static abstract class AbstractBuilder<T extends PropertyValue, B extends AbstractBuilder<T, B>> extends ExtendableBuilder<T, B> {
 
-<<<<<<< HEAD
-        public B value(String value) {
-=======
         public B value(TypedValue value) {
->>>>>>> c7e5ca6a
             getBuildingInstance().setValue(value);
             return getSelf();
         }
