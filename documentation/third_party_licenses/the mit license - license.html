--- conflicted
+++ resolved
@@ -29,11 +29,7 @@
     <script crossorigin="anonymous" defer="defer" integrity="sha512-hCD+yuHX6Po0snD3NcNEqdv4OBBgSdprm+w6CWjfRf/9iXhbuq+6POgT1cqLuNsrBzO5ZIvbOP/X+NTA2HoxJA==" type="application/javascript" src="https://github.githubassets.com/assets/environment-8420feca.js"></script>
     <script crossorigin="anonymous" defer="defer" integrity="sha512-LJXi8Cxsi2j+W9W54nrsvw6g6AEvi7BfA/XxQDK0iMSrz7kwqSIBsHtf28x2qWGUkR01V7YrXMEwSESIgNBVlA==" type="application/javascript" src="https://github.githubassets.com/assets/chunk-frameworks-2c95e2f0.js"></script>
     <script crossorigin="anonymous" defer="defer" integrity="sha512-jxdgfy3el93S2PtWfwnEFQ09hE4m4wLQ7FOR+X29/hWBO7EuurKFML33N+NGADeBtLw/iG36JeJxJlOJnN5gTw==" type="application/javascript" src="https://github.githubassets.com/assets/chunk-vendor-8f17607f.js"></script>
-<<<<<<< HEAD
-    <script crossorigin="anonymous" defer="defer" integrity="sha512-6Ae/bRW4SvX1KSaL433W3h74IXTITzSfjgv4VDGx8woDC7yBSVPt6RUzxd0XbKp5N1uRgXF8OPd1n8bVoD1EVQ==" type="application/javascript" src="https://github.githubassets.com/assets/behaviors-e807bf6d.js"></script>
-=======
     <script crossorigin="anonymous" defer="defer" integrity="sha512-m0TmnIUBlVBFCS5Vn7dRHyTrchMOQVSuB7ZiWepBSAsCIhAYqL5iEQRGinkaWxs7oqIxv977wddkcNTDlbnkSw==" type="application/javascript" src="https://github.githubassets.com/assets/behaviors-9b44e69c.js"></script>
->>>>>>> d24c9a3d
     <script crossorigin="anonymous" defer="defer" integrity="sha512-Ip1g9nLaGA4uZCiYbH0piTsMPZjLUu2qLCwlYisc1YiF4aqF11l4Yo7jezS6aYrlA9wMlweJaRiF07k4E9o48Q==" type="application/javascript" src="https://github.githubassets.com/assets/notifications-global-229d60f6.js"></script>
   
     <script crossorigin="anonymous" defer="defer" integrity="sha512-ODZJzCJpaOfusrIka5QVZQcPiO9LBGyrrMYjhhJWSLuCN5WbZ5xiEiiOPOKVu71dqygyRdB2TY7AKPA1J5hqdg==" type="application/javascript" data-module-id="./chunk-unveil.js" data-src="https://github.githubassets.com/assets/chunk-unveil-383649cc.js"></script>
@@ -102,10 +98,7 @@
     <script crossorigin="anonymous" defer="defer" integrity="sha512-Mp1thnnQkJlK4nPsSBNU2+tC4ZreVE6ghYKwewKI4uvZ78CXXRAh6x+sH9vDGrPMSfctZQCxWEpvLf96DqxU7g==" type="application/javascript" data-module-id="./chunk-traffic-clones-graph-element.js" data-src="https://github.githubassets.com/assets/chunk-traffic-clones-graph-element-329d6d86.js"></script>
     <script crossorigin="anonymous" defer="defer" integrity="sha512-CtQPR0WXSUg7szY3Yj05lTiiO3jWTkTlPYLPAZD0DjhdE9PucNmVmDAIxtQ8vpLuulpvUt+hA3Ew3hyaX/bnBw==" type="application/javascript" data-module-id="./chunk-traffic-visitors-graph-element.js" data-src="https://github.githubassets.com/assets/chunk-traffic-visitors-graph-element-0ad40f47.js"></script>
     <script crossorigin="anonymous" defer="defer" integrity="sha512-I7esFvr3IOWFqcBNIUL70K+MM95nG6ayY/xxmdswMXcFWRC9f43LKsYvRZy/xx35Tjs8Lc3fDpYgrcM87ysqQg==" type="application/javascript" data-module-id="./chunk-reload-after-polling-element.js" data-src="https://github.githubassets.com/assets/chunk-reload-after-polling-element-23b7ac16.js"></script>
-<<<<<<< HEAD
-=======
     <script crossorigin="anonymous" defer="defer" integrity="sha512-pG5a6VSJINkjm0+TpJjLUOcTqvD5QcQRrHDBl/qXxIsiq39JMb8d6CRrALZvZGcbhmIUiQVOmI9SHhhJyM4iPA==" type="application/javascript" data-module-id="./chunk-package-dependencies-security-graph-element.js" data-src="https://github.githubassets.com/assets/chunk-package-dependencies-security-graph-element-a46e5ae9.js"></script>
->>>>>>> d24c9a3d
     <script crossorigin="anonymous" defer="defer" integrity="sha512-LrFD/6TEB4KoXgX7o9XDqbgp/Z9c2M05v7j4J+Pu5AoNU76hTxEerTqOBIM9cBQzvSjpCSoJV66hHqfyIeUMkg==" type="application/javascript" data-module-id="./chunk-tweetsodium.js" data-src="https://github.githubassets.com/assets/chunk-tweetsodium-2eb143ff.js"></script>
     <script crossorigin="anonymous" defer="defer" integrity="sha512-NXstHPoSxcIvEnlvY0dYPzAgOJLMkMVM1fqTCrjfC7PH6UkPQvainQYUDqJht0h+OjeZJMXPoZZ7syPUnLn8rQ==" type="application/javascript" data-module-id="./chunk-jump-to.js" data-src="https://github.githubassets.com/assets/chunk-jump-to-357b2d1c.js"></script>
     <script crossorigin="anonymous" defer="defer" integrity="sha512-R+tG3SLlxMfqFe/QsCsVkiImlyr9aDIRGs81jLQFG/8IC/WqUcHWrS4KJdn93V23uBIhL1CStpD5WOGltedi9g==" type="application/javascript" data-module-id="./chunk-turbo.es2017-esm.js" data-src="https://github.githubassets.com/assets/chunk-turbo.es2017-esm-47eb46dd.js"></script>
@@ -138,13 +131,8 @@
   <link rel="fluid-icon" href="https://github.com/fluidicon.png" title="GitHub">
   <meta property="fb:app_id" content="1401488693436528">
   <meta name="apple-itunes-app" content="app-id=1477376905" />
-<<<<<<< HEAD
-    <meta name="twitter:image:src" content="https://opengraph.githubassets.com/b447723922ae1820009856e8100632f17ac585a3d7015eeded57fcb5a8a49d49/mockito/mockito" /><meta name="twitter:site" content="@github" /><meta name="twitter:card" content="summary_large_image" /><meta name="twitter:title" content="mockito/LICENSE at main · mockito/mockito" /><meta name="twitter:description" content="Most popular Mocking framework for unit tests written in Java - mockito/LICENSE at main · mockito/mockito" />
-    <meta property="og:image" content="https://opengraph.githubassets.com/b447723922ae1820009856e8100632f17ac585a3d7015eeded57fcb5a8a49d49/mockito/mockito" /><meta property="og:image:alt" content="Most popular Mocking framework for unit tests written in Java - mockito/LICENSE at main · mockito/mockito" /><meta property="og:image:width" content="1200" /><meta property="og:image:height" content="600" /><meta property="og:site_name" content="GitHub" /><meta property="og:type" content="object" /><meta property="og:title" content="mockito/LICENSE at main · mockito/mockito" /><meta property="og:url" content="https://github.com/mockito/mockito" /><meta property="og:description" content="Most popular Mocking framework for unit tests written in Java - mockito/LICENSE at main · mockito/mockito" />
-=======
     <meta name="twitter:image:src" content="https://opengraph.githubassets.com/974c2494ff3c5e6b6d200e09338103f5d13b6260c7a8beec4e04138921cba313/mockito/mockito" /><meta name="twitter:site" content="@github" /><meta name="twitter:card" content="summary_large_image" /><meta name="twitter:title" content="mockito/LICENSE at main · mockito/mockito" /><meta name="twitter:description" content="Most popular Mocking framework for unit tests written in Java - mockito/LICENSE at main · mockito/mockito" />
     <meta property="og:image" content="https://opengraph.githubassets.com/974c2494ff3c5e6b6d200e09338103f5d13b6260c7a8beec4e04138921cba313/mockito/mockito" /><meta property="og:image:alt" content="Most popular Mocking framework for unit tests written in Java - mockito/LICENSE at main · mockito/mockito" /><meta property="og:image:width" content="1200" /><meta property="og:image:height" content="600" /><meta property="og:site_name" content="GitHub" /><meta property="og:type" content="object" /><meta property="og:title" content="mockito/LICENSE at main · mockito/mockito" /><meta property="og:url" content="https://github.com/mockito/mockito" /><meta property="og:description" content="Most popular Mocking framework for unit tests written in Java - mockito/LICENSE at main · mockito/mockito" />
->>>>>>> d24c9a3d
     
 
 
@@ -154,11 +142,7 @@
   <link rel="assets" href="https://github.githubassets.com/">
   
 
-<<<<<<< HEAD
-  <meta name="request-id" content="2C53:1249E:10A820E:118DB9D:62022936" data-pjax-transient="true"/><meta name="html-safe-nonce" content="b80bad38cc53ca0510f5f8fcfca29c8f5c0524e081cf5f98c6399940f4a25e48" data-pjax-transient="true"/><meta name="visitor-payload" content="eyJyZWZlcnJlciI6IiIsInJlcXVlc3RfaWQiOiIyQzUzOjEyNDlFOjEwQTgyMEU6MTE4REI5RDo2MjAyMjkzNiIsInZpc2l0b3JfaWQiOiI1MDgxMjQzNzM1MDAyNTg5NDk3IiwicmVnaW9uX2VkZ2UiOiJmcmEiLCJyZWdpb25fcmVuZGVyIjoiZnJhIn0=" data-pjax-transient="true"/><meta name="visitor-hmac" content="d1e2a0823136e6521ce01e9639d0da31fe6207e12ade9af7f50297f0dc6bffe1" data-pjax-transient="true"/>
-=======
   <meta name="request-id" content="A2F0:5422:2D86D9:2FACB4:62025F0B" data-pjax-transient="true"/><meta name="html-safe-nonce" content="d7a37fe9d7badf1a6fdd4efcd12fd71bc7b71ad9ddbee8459d0ffa0203d0d44b" data-pjax-transient="true"/><meta name="visitor-payload" content="eyJyZWZlcnJlciI6IiIsInJlcXVlc3RfaWQiOiJBMkYwOjU0MjI6MkQ4NkQ5OjJGQUNCNDo2MjAyNUYwQiIsInZpc2l0b3JfaWQiOiI5NjkzMDEyMTMyODE2NzI5NzEiLCJyZWdpb25fZWRnZSI6ImZyYSIsInJlZ2lvbl9yZW5kZXIiOiJmcmEifQ==" data-pjax-transient="true"/><meta name="visitor-hmac" content="8554b0ede15a4077a061a2ae92b4c7113b2f07e4ba0e71b547459d593168469e" data-pjax-transient="true"/>
->>>>>>> d24c9a3d
 
     <meta name="hovercard-subject-tag" content="repository:6207167" data-pjax-transient>
 
@@ -201,17 +185,10 @@
     <meta name="enabled-features" content="MARKETPLACE_PENDING_INSTALLATIONS">
 
 
-<<<<<<< HEAD
-  <meta http-equiv="x-pjax-version" content="0449d18c488ef92da72aeb67de31e61730e11447fe808ec18ad1aa2aad7e04e4" data-turbo-track="reload">
-  <meta http-equiv="x-pjax-csp-version" content="ad743a89372c421844ffcba4fd906096b07b7fd7c2a57617ff2d2f0fdf463e56" data-turbo-track="reload">
-  <meta http-equiv="x-pjax-css-version" content="6e83a88eaa4a8611b9f8448f3a1f6f91dadf4c3f7e8d1aec9473307b6cd2ef95" data-turbo-track="reload">
-  <meta http-equiv="x-pjax-js-version" content="404728ac1f7274b53f531ad08d414b5949b065b0fedb16eaddd6d8d3693e3d77" data-turbo-track="reload">
-=======
   <meta http-equiv="x-pjax-version" content="6405d1f7b59bf1807bfa9fc74cd1f463b8f6a2b15d052f22422e35e5fb6e2761" data-turbo-track="reload">
   <meta http-equiv="x-pjax-csp-version" content="ad743a89372c421844ffcba4fd906096b07b7fd7c2a57617ff2d2f0fdf463e56" data-turbo-track="reload">
   <meta http-equiv="x-pjax-css-version" content="6e83a88eaa4a8611b9f8448f3a1f6f91dadf4c3f7e8d1aec9473307b6cd2ef95" data-turbo-track="reload">
   <meta http-equiv="x-pjax-js-version" content="b90466d93d2e6cc6ab9473a55bee68c04471c057f434ccf249490154f488fd73" data-turbo-track="reload">
->>>>>>> d24c9a3d
   
 
     
@@ -514,11 +491,7 @@
           spellcheck="false"
           autocomplete="off"
         >
-<<<<<<< HEAD
-        <input type="hidden" data-csrf="true" class="js-data-jump-to-suggestions-path-csrf" value="MnjNiYq+EEUuPJrVq2NwcHEafCErJEB/mfwCQHOuO4R/D1q/RpOQXo9PZTj/Es2F1qHtP2YsXUUeL2yDQ8I8pA==" />
-=======
         <input type="hidden" data-csrf="true" class="js-data-jump-to-suggestions-path-csrf" value="v0eswDxbRHLX9MF9MVr/vmaZ+wcmVX11toBdj1TrR2vUK35hdUGbe2LwkrK8toXVLwGMNj/bPjHadcuJJKU+Mg==" />
->>>>>>> d24c9a3d
         <input type="hidden" class="js-site-search-type-field" name="type" >
             <svg xmlns="http://www.w3.org/2000/svg" width="22" height="20" aria-hidden="true" class="mr-1 header-search-key-slash"><path fill="none" stroke="#979A9C" opacity=".4" d="M3.5.5h12c1.7 0 3 1.3 3 3v13c0 1.7-1.3 3-3 3h-12c-1.7 0-3-1.3-3-3v-13c0-1.7 1.3-3 3-3z"></path><path fill="#979A9C" d="M11.8 6L8 15.1h-.9L10.8 6h1z"></path></svg>
 
@@ -826,11 +799,7 @@
     <path fill-rule="evenodd" d="M8 .25a.75.75 0 01.673.418l1.882 3.815 4.21.612a.75.75 0 01.416 1.279l-3.046 2.97.719 4.192a.75.75 0 01-1.088.791L8 12.347l-3.766 1.98a.75.75 0 01-1.088-.79l.72-4.194L.818 6.374a.75.75 0 01.416-1.28l4.21-.611L7.327.668A.75.75 0 018 .25zm0 2.445L6.615 5.5a.75.75 0 01-.564.41l-3.097.45 2.24 2.184a.75.75 0 01.216.664l-.528 3.084 2.769-1.456a.75.75 0 01.698 0l2.77 1.456-.53-3.084a.75.75 0 01.216-.664l2.24-2.183-3.096-.45a.75.75 0 01-.564-.41L8 2.694v.001z"></path>
 </svg><span data-view-component="true" class="d-inline">
           Star
-<<<<<<< HEAD
-</span>          <span id="repo-stars-counter-star" aria-label="12585 users starred this repository" data-singular-suffix="user starred this repository" data-plural-suffix="users starred this repository" data-pjax-replace="true" title="12,585" data-view-component="true" class="Counter js-social-count">12.6k</span>
-=======
 </span>          <span id="repo-stars-counter-star" aria-label="12586 users starred this repository" data-singular-suffix="user starred this repository" data-plural-suffix="users starred this repository" data-pjax-replace="true" title="12,586" data-view-component="true" class="Counter js-social-count">12.6k</span>
->>>>>>> d24c9a3d
 </a>      <button disabled="disabled" aria-label="You must be signed in to add this repository to a list" type="button" data-view-component="true" class="btn-sm btn BtnGroup-item px-2">  <svg aria-hidden="true" height="16" viewBox="0 0 16 16" version="1.1" width="16" data-view-component="true" class="octicon octicon-triangle-down">
     <path d="M4.427 7.427l3.396 3.396a.25.25 0 00.354 0l3.396-3.396A.25.25 0 0011.396 7H4.604a.25.25 0 00-.177.427z"></path>
 </svg>
@@ -1317,17 +1286,88 @@
       <include-fragment src="/mockito/mockito/spoofed_commit_check/c3d0847e6caee970e2db3ef77e1d31facf090550" data-test-selector="spoofed-commit-check"></include-fragment>
 
     <div class="Box d-flex flex-column flex-shrink-0 mb-3">
-      <include-fragment src="/mockito/mockito/contributors/main/LICENSE" class="commit-loader">
-        <div class="Box-header d-flex flex-items-center">
-          <div class="Skeleton avatar avatar-user flex-shrink-0 ml-n1 mr-n1 mt-n1 mb-n1" style="width:24px;height:24px;"></div>
-          <div class="Skeleton Skeleton--text col-5 ml-2">&nbsp;</div>
+      
+  <div class="Box-header Details js-details-container">
+      <div class="d-flex flex-items-center">
+        <span class="flex-shrink-0 ml-n1 mr-n1 mt-n1 mb-n1">
+          <a rel="contributor" data-skip-pjax="true" href="/mockitoguy"><img class="avatar avatar-user" skip_hovercard="20" src="https://avatars.githubusercontent.com/u/24743?s=48&amp;v=4" width="24" height="24" alt="@mockitoguy" /></a>
+        </span>
+        <div class="flex-1 d-flex flex-items-center ml-3 min-width-0">
+          <div class="css-truncate css-truncate-overflow">
+            <a class="text-bold Link--primary" rel="contributor" href="/mockitoguy">mockitoguy</a>
+
+              <span class="markdown-title">
+                <a data-pjax="true" title="added refEq matcher based on reflectionEquals from apache commons lang
+
+--HG--
+extra : convert_revision : svn%3Aaa2aecf3-ea3e-0410-9d70-716747e7c967/trunk%40330" class="Link--secondary" href="/mockito/mockito/commit/824fbd728fe0379f9b7b7f5c17530632d7beab69">added refEq matcher based on reflectionEquals from apache commons lang</a>
+              </span>
+          </div>
+
+            <span class="hidden-text-expander ml-1 flex-shrink-0">
+              <button type="button" class="ellipsis-expander js-details-target" aria-expanded="false">&hellip;</button>
+            </span>
+
+          <span class="ml-2">
+            <include-fragment accept="text/fragment+html" src="/mockito/mockito/commit/824fbd728fe0379f9b7b7f5c17530632d7beab69/rollup?direction=e" class="d-inline"></include-fragment>
+          </span>
         </div>
-
-        <div class="Box-body d-flex flex-items-center" >
-          <div class="Skeleton Skeleton--text col-1">&nbsp;</div>
-          <span class="color-fg-danger h6 loader-error">Cannot retrieve contributors at this time</span>
+        <div class="ml-3 d-flex flex-shrink-0 flex-items-center flex-justify-end color-fg-muted no-wrap">
+          <span class="d-none d-md-inline">
+            <span>Latest commit</span>
+            <a class="text-small text-mono Link--secondary" href="/mockito/mockito/commit/824fbd728fe0379f9b7b7f5c17530632d7beab69" data-pjax>824fbd7</a>
+            <span itemprop="dateModified"><relative-time datetime="2008-01-27T23:44:04Z" class="no-wrap">Jan 27, 2008</relative-time></span>
+          </span>
+
+          <a data-pjax href="/mockito/mockito/commits/main/LICENSE" class="ml-3 no-wrap Link--primary no-underline">
+            <svg text="gray" aria-hidden="true" height="16" viewBox="0 0 16 16" version="1.1" width="16" data-view-component="true" class="octicon octicon-history">
+    <path fill-rule="evenodd" d="M1.643 3.143L.427 1.927A.25.25 0 000 2.104V5.75c0 .138.112.25.25.25h3.646a.25.25 0 00.177-.427L2.715 4.215a6.5 6.5 0 11-1.18 4.458.75.75 0 10-1.493.154 8.001 8.001 0 101.6-5.684zM7.75 4a.75.75 0 01.75.75v2.992l2.028.812a.75.75 0 01-.557 1.392l-2.5-1A.75.75 0 017 8.25v-3.5A.75.75 0 017.75 4z"></path>
+</svg>
+            <span class="d-none d-sm-inline">
+              <strong>History</strong>
+            </span>
+          </a>
         </div>
-</include-fragment>    </div>
+      </div>
+        <div class="Details-content--hidden ml-5 mt-2"><pre class="mt-2 f6 ws-pre-wrap">--HG--
+extra : convert_revision : svn%3Aaa2aecf3-ea3e-0410-9d70-716747e7c967/trunk%40330</pre></div>
+
+  </div>
+
+  <div class="Box-body d-flex flex-items-center flex-auto border-bottom-0 flex-wrap" >
+    <details class="details-reset details-overlay details-overlay-dark lh-default color-fg-default float-left mr-3" id="blob_contributors_box">
+      <summary class="Link--primary">
+        <svg text="gray" aria-hidden="true" height="16" viewBox="0 0 16 16" version="1.1" width="16" data-view-component="true" class="octicon octicon-people">
+    <path fill-rule="evenodd" d="M5.5 3.5a2 2 0 100 4 2 2 0 000-4zM2 5.5a3.5 3.5 0 115.898 2.549 5.507 5.507 0 013.034 4.084.75.75 0 11-1.482.235 4.001 4.001 0 00-7.9 0 .75.75 0 01-1.482-.236A5.507 5.507 0 013.102 8.05 3.49 3.49 0 012 5.5zM11 4a.75.75 0 100 1.5 1.5 1.5 0 01.666 2.844.75.75 0 00-.416.672v.352a.75.75 0 00.574.73c1.2.289 2.162 1.2 2.522 2.372a.75.75 0 101.434-.44 5.01 5.01 0 00-2.56-3.012A3 3 0 0011 4z"></path>
+</svg>
+        <strong>1</strong>
+        
+        contributor
+      </summary>
+      <details-dialog
+        class="Box Box--overlay d-flex flex-column anim-fade-in fast"
+        aria-label="Users who have contributed to this file"
+        src="/mockito/mockito/contributors-list/main/LICENSE" preload>
+        <div class="Box-header">
+          <button class="Box-btn-octicon btn-octicon float-right" type="button" aria-label="Close dialog" data-close-dialog>
+            <svg aria-hidden="true" height="16" viewBox="0 0 16 16" version="1.1" width="16" data-view-component="true" class="octicon octicon-x">
+    <path fill-rule="evenodd" d="M3.72 3.72a.75.75 0 011.06 0L8 6.94l3.22-3.22a.75.75 0 111.06 1.06L9.06 8l3.22 3.22a.75.75 0 11-1.06 1.06L8 9.06l-3.22 3.22a.75.75 0 01-1.06-1.06L6.94 8 3.72 4.78a.75.75 0 010-1.06z"></path>
+</svg>
+          </button>
+          <h3 class="Box-title">
+            Users who have contributed to this file
+          </h3>
+        </div>
+        <include-fragment>
+          <svg style="box-sizing: content-box; color: var(--color-icon-primary);" width="32" height="32" viewBox="0 0 16 16" fill="none" data-view-component="true" class="my-3 mx-auto d-block anim-rotate">
+  <circle cx="8" cy="8" r="7" stroke="currentColor" stroke-opacity="0.25" stroke-width="2" vector-effect="non-scaling-stroke" />
+  <path d="M15 8a7.002 7.002 0 00-7-7" stroke="currentColor" stroke-width="2" stroke-linecap="round" vector-effect="non-scaling-stroke" />
+</svg>
+        </include-fragment>
+      </details-dialog>
+    </details>
+  </div>
+    </div>
 
 
 
