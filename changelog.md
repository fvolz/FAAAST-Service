# Changelog

## Current development version (0.2.0-SNAPSHOT)

**New Features**
<<<<<<< HEAD
*   Path to AAS Environment model can be set in persistence config
*   Provide File Persistence as additional default implementation of the persistence interface
*   Add basic for basic username & password authentication for asset connections (MQTT, OPC UA, HTTP)
*   validation now checks for unsupported datatypes
*   always print version info when starting via CLI
*   Support preflighted CORS requests in HTTP Endpoint
=======
*   Persistence
	*   File-based persistence added
	*   Each persistence implementation can now be configured to use a given AAS model as initial value

*   Asset Connection
	*   HTTP asset connection added
	*   Basic authentication (username & password) added for OPC UA, MQTT and HTTP
	*   Introducing protocol-agnostic library for handling different payload formats including extracting relevant information from received messages as well as template-based formatting of outgoing messages (currently only implemented for JSON)

*   HTTP Endpoint
	*   Support for output modifier `content=path`
	*   CORS support, can be enabled by setting `isCorsEnabled=true` in config (default: false)

*   Support for `valueType=DateTime`

*   Support for Java 16

*   Improved robustness (e.g. against common invalid user input or network issues)

*   Improved console output (less verbose, always displays version info)
>>>>>>> 33b9b32b

**Internal changes & Bugfixes**
*   Validation now checks for unsupported datatypes

*   Version info correctly displayed when started as docker container or via local build/debug

*   Fixed potential crash when initializing value with empty string althtough that is not a valid value according to the value type, e.g. int, double, etc. (empty string value is treated the same as null)

*   Asset Connection
	*   Fixed error when using operation provider

*   OPC UA
	*   subscription provider now syncs value upon initial connect instead of waiting for first value change on server

*   MQTT
	*   print warning upon connection loss
	*   properly handle invalid messages without crashing

*   Added strict enforcement of valid output modifiers for each API call

*   Dynamically allocate ports in unit tests

*   Add builder classes for event messages & config classes

## Release version 0.1.0

First release!<|MERGE_RESOLUTION|>--- conflicted
+++ resolved
@@ -3,14 +3,6 @@
 ## Current development version (0.2.0-SNAPSHOT)
 
 **New Features**
-<<<<<<< HEAD
-*   Path to AAS Environment model can be set in persistence config
-*   Provide File Persistence as additional default implementation of the persistence interface
-*   Add basic for basic username & password authentication for asset connections (MQTT, OPC UA, HTTP)
-*   validation now checks for unsupported datatypes
-*   always print version info when starting via CLI
-*   Support preflighted CORS requests in HTTP Endpoint
-=======
 *   Persistence
 	*   File-based persistence added
 	*   Each persistence implementation can now be configured to use a given AAS model as initial value
@@ -31,7 +23,6 @@
 *   Improved robustness (e.g. against common invalid user input or network issues)
 
 *   Improved console output (less verbose, always displays version info)
->>>>>>> 33b9b32b
 
 **Internal changes & Bugfixes**
 *   Validation now checks for unsupported datatypes
