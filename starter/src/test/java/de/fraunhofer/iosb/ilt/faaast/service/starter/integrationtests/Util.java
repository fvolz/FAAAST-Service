--- conflicted
+++ resolved
@@ -14,12 +14,6 @@
  */
 package de.fraunhofer.iosb.ilt.faaast.service.starter.integrationtests;
 
-<<<<<<< HEAD
-import static de.fraunhofer.iosb.ilt.faaast.service.starter.integrationtests.TestIntegrationHttpEndpoint.messageBus;
-import static de.fraunhofer.iosb.ilt.faaast.service.starter.integrationtests.TestIntegrationHttpEndpoint.subscriptionIds;
-
-=======
->>>>>>> 16d1c45a
 import de.fraunhofer.iosb.ilt.faaast.service.model.messagebus.EventMessage;
 import de.fraunhofer.iosb.ilt.faaast.service.model.messagebus.SubscriptionId;
 import de.fraunhofer.iosb.ilt.faaast.service.model.messagebus.SubscriptionInfo;
@@ -227,9 +221,9 @@
     }
 
 
-    public static boolean setUpEventCheck(Referable expected, Class<? extends EventMessage> clazz, Supplier<?> call) {
+    public static void setUpEventCheck(Referable expected, Class<? extends EventMessage> clazz, Supplier<?> call) {
         AtomicBoolean fired = new AtomicBoolean(false);
-        SubscriptionId subscriptionId = IntegrationTestHttpEndpoint.messageBus.subscribe(SubscriptionInfo.create(clazz, x -> {
+        SubscriptionId subscriptionId = TestIntegrationHttpEndpoint.messageBus.subscribe(SubscriptionInfo.create(clazz, x -> {
             if (ElementReadEventMessage.class.isAssignableFrom(x.getClass())) {
                 Assert.assertEquals(expected, ((ElementReadEventMessage) x).getValue());
                 fired.set(true);
@@ -249,12 +243,8 @@
 
         }));
         call.get();
-<<<<<<< HEAD
-        return fired.get();
-=======
         Assert.assertTrue(fired.get());
-        IntegrationTestHttpEndpoint.messageBus.unsubscribe(subscriptionId);
->>>>>>> 16d1c45a
+        TestIntegrationHttpEndpoint.messageBus.unsubscribe(subscriptionId);
     }
 
 }