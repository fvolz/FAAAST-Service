--- conflicted
+++ resolved
@@ -32,14 +32,8 @@
         try {
             propertyValue.setValue(TypedValueFactory.create(submodelElement.getValueType(), submodelElement.getValue()));
         }
-<<<<<<< HEAD
-        catch (ValueFormatException ex) {
-            // TODO properly throw?
-            throw new IllegalArgumentException("invalid data value");
-=======
         catch (ValueFormatException e) {
             throw new ValueMappingException("invalid data value", e);
->>>>>>> 0e5e7b61
         }
         return propertyValue;
     }
