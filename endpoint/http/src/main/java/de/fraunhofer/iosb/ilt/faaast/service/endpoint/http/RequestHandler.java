--- conflicted
+++ resolved
@@ -86,14 +86,10 @@
             apiRequest = mappingManager.map(httpRequest);
         }
         catch (InvalidRequestException | IllegalArgumentException ex) {
-<<<<<<< HEAD
-            send(response, HttpStatus.BAD_REQUEST_400, ex.getMessage());
-=======
             //ex.printStackTrace();
             sendResultResponse(response, HttpStatus.BAD_REQUEST_400, MessageType.Error, ex.getMessage());
             baseRequest.setHandled(true);
             return;
->>>>>>> 6516512d
         }
         //TODO more differentiated error codes (must be generated in mappingManager)
         try {
