--- conflicted
+++ resolved
@@ -60,11 +60,7 @@
         GITHUB_TOKEN: ${{ secrets.GITHUB_TOKEN }}
         SONAR_TOKEN: ${{ secrets.SONAR_TOKEN }}
       run: |
-<<<<<<< HEAD
-        mvn -B verify sonar:sonar -Dsonar.projectKey=FraunhoferIOSB_FAAAST-Service -Dmaven.javadoc.skip=true -P coverage
-=======
-        mvn -B verify -P ci-build org.sonarsource.scanner.maven:sonar-maven-plugin:sonar -Dsonar.projectKey=FraunhoferIOSB_FAAAST-Service -Dmaven.javadoc.skip=true
->>>>>>> 2fd5b4e0
+        mvn -B verify -P coverage sonar:sonar -Dsonar.projectKey=FraunhoferIOSB_FAAAST-Service -Dmaven.javadoc.skip=true
 
     - name: Build Docker Image
       run: |
