/*
 * Copyright (c) 2021 Fraunhofer IOSB, eine rechtlich nicht selbstaendige
 * Einrichtung der Fraunhofer-Gesellschaft zur Foerderung der angewandten
 * Forschung e.V.
 * Licensed under the Apache License, Version 2.0 (the "License");
 * you may not use this file except in compliance with the License.
 * You may obtain a copy of the License at
 * http://www.apache.org/licenses/LICENSE-2.0
 * Unless required by applicable law or agreed to in writing, software
 * distributed under the License is distributed on an "AS IS" BASIS,
 * WITHOUT WARRANTIES OR CONDITIONS OF ANY KIND, either express or implied.
 * See the License for the specific language governing permissions and
 * limitations under the License.
 */
package de.fraunhofer.iosb.ilt.faaast.service.persistence.memory.manager;

import de.fraunhofer.iosb.ilt.faaast.service.exception.ResourceNotFoundException;
import de.fraunhofer.iosb.ilt.faaast.service.model.api.modifier.Extend;
import de.fraunhofer.iosb.ilt.faaast.service.model.api.modifier.QueryModifier;
import de.fraunhofer.iosb.ilt.faaast.service.model.visitor.AssetAdministrationShellElementWalker;
import de.fraunhofer.iosb.ilt.faaast.service.model.visitor.DefaultAssetAdministrationShellElementVisitor;
import de.fraunhofer.iosb.ilt.faaast.service.util.DeepCopyHelper;
import de.fraunhofer.iosb.ilt.faaast.service.util.Ensure;
import de.fraunhofer.iosb.ilt.faaast.service.util.ReferenceHelper;
import io.adminshell.aas.v3.dataformat.core.util.AasUtils;
import io.adminshell.aas.v3.model.AssetAdministrationShell;
import io.adminshell.aas.v3.model.Blob;
import io.adminshell.aas.v3.model.Referable;
import io.adminshell.aas.v3.model.Reference;
import io.adminshell.aas.v3.model.Submodel;
import io.adminshell.aas.v3.model.SubmodelElement;
import io.adminshell.aas.v3.model.SubmodelElementCollection;
import java.util.Collection;
import java.util.List;
import java.util.Objects;


/**
 * Class to handle {@link io.adminshell.aas.v3.model.Referable}
 */
public class ReferablePersistenceManager extends PersistenceManager {

    /**
     * Get a submodel element by reference
     *
     * @param reference of the submodel element
     * @param modifier of the return value
     * @return the searched submodel or null
     * @throws ResourceNotFoundException if resource is not found
     */
    public SubmodelElement getSubmodelElement(Reference reference, QueryModifier modifier) throws ResourceNotFoundException {
        ensureInitialized();
        Ensure.requireNonNull(modifier, "modifier must be non-null");
        if (reference == null || reference.getKeys() == null) {
            return null;
        }
        try {
            SubmodelElement result = DeepCopyHelper.deepCopy(AasUtils.resolve(reference, aasEnvironment, SubmodelElement.class), SubmodelElement.class);
            if (result != null && modifier.getExtend() == Extend.WITHOUT_BLOB_VALUE && Blob.class.isAssignableFrom(result.getClass())) {
                ((Blob) result).setValue(null);
            }
            return result;
        }
        catch (IllegalArgumentException e) {
            throw new ResourceNotFoundException(reference, e);
        }
    }


    /**
     * Get the submodel elements associated to the reference.Supported are two
     * possible parents of submodel elements:
     * <ul>
     * <li>{@link io.adminshell.aas.v3.model.Submodel}
     * <li>{@link io.adminshell.aas.v3.model.SubmodelElementCollection}
     * </ul>
     *
     * @param reference to the submodel or submodel element collection
     * @param semanticId of the submodel elements
     * @return List of submodel elements matching the parameters
     * @throws
     * de.fraunhofer.iosb.ilt.faaast.service.exception.ResourceNotFoundException
     *             if resource is not found
     */
    public List<SubmodelElement> getSubmodelElements(Reference reference, Reference semanticId) throws ResourceNotFoundException {
        ensureInitialized();
        if (reference == null || reference.getKeys() == null || reference.getKeys().isEmpty()) {
            return null;
        }
        Referable referable = AasUtils.resolve(reference, aasEnvironment);
        if (referable == null) {
            throw new ResourceNotFoundException(String.format(ERROR_MSG_RESOURCE_NOT_FOUND_BY_REF, AasUtils.asString(reference)));
        }
        Collection<SubmodelElement> result = List.of();
        if (Submodel.class.isAssignableFrom(referable.getClass())) {
            result = ((Submodel) referable).getSubmodelElements();
        }
        else if (SubmodelElementCollection.class.isAssignableFrom(referable.getClass())) {
            result = ((SubmodelElementCollection) referable).getValues();
        }
        if (semanticId != null) {
            result.removeIf(x -> !Objects.equals(x.getSemanticId(), semanticId));
        }
        return DeepCopyHelper.deepCopy(result, SubmodelElement.class);
    }


    /**
     * Create or update a submodel element. Parent reference and reference of
     * the submodel element must not both be null. Otherwise the location of the
     * submodel element cannot be determined. Supported parent references could
     * be references to a
     * <ul>
     * <li>{@link io.adminshell.aas.v3.model.Submodel} or to a
     * <li>{@link io.adminshell.aas.v3.model.SubmodelElementCollection}
     * </ul>
     *
     * @param parent reference to the parent
     * @param reference reference to the submodel element
     * @param submodelElement which should be updated or created
     * @return the updated or created submodel element
     * @throws
     * de.fraunhofer.iosb.ilt.faaast.service.exception.ResourceNotFoundException
     *             if resource is not found
     */
    public SubmodelElement putSubmodelElement(Reference parent, Reference reference, SubmodelElement submodelElement) throws ResourceNotFoundException {
        ensureInitialized();
        Ensure.requireNonNull(submodelElement, "submodelElement must be non-null");
        Ensure.require(!ReferenceHelper.isNullOrEmpty(parent) || !ReferenceHelper.isNullOrEmpty(reference), "either parent or referenceToSubmodelElement must be non-empty");
        Reference parentRef = ReferenceHelper.isNullOrEmpty(parent)
                ? ReferenceHelper.getParent(reference)
                : parent;
        Ensure.requireNonNull(parentRef, "could not determine parent reference");
        Referable referable = AasUtils.resolve(parentRef, aasEnvironment);
        if (referable == null) {
            throw new ResourceNotFoundException(String.format(ERROR_MSG_RESOURCE_NOT_FOUND_BY_REF, AasUtils.asString(parentRef)));
        }
        Collection<SubmodelElement> submodelElements;
        if (Submodel.class.isAssignableFrom(referable.getClass())) {
            submodelElements = ((Submodel) referable).getSubmodelElements();
        }
        else if (SubmodelElementCollection.class.isAssignableFrom(referable.getClass())) {
            submodelElements = ((SubmodelElementCollection) referable).getValues();
        }
        else {
            throw new IllegalArgumentException(String.format("illegal parent type %s, must be one of %s, %s",
                    referable.getClass(),
                    Submodel.class,
                    SubmodelElementCollection.class));
        }
        submodelElements.removeIf(x -> x.getIdShort().equalsIgnoreCase(submodelElement.getIdShort()));
        submodelElements.add(submodelElement);
        return submodelElement;
    }


    /**
     * Remove a {@link io.adminshell.aas.v3.model.Referable}
     *
     * @param reference of the referable which should be removed
     * @throws
     * de.fraunhofer.iosb.ilt.faaast.service.exception.ResourceNotFoundException
     *             if resource is not found
     */
    public void remove(Reference reference) throws ResourceNotFoundException {
        Ensure.require(!ReferenceHelper.isNullOrEmpty(reference), "reference must be non-empty");
        final Referable referable = AasUtils.resolve(reference, aasEnvironment);
        if (referable == null) {
            throw new ResourceNotFoundException(String.format(ERROR_MSG_RESOURCE_NOT_FOUND_BY_REF, AasUtils.asString(reference)));
        }
        Reference parentRef = ReferenceHelper.getParent(reference);
        if (parentRef == null) {
            AssetAdministrationShellElementWalker.builder()
                    .visitor(new DefaultAssetAdministrationShellElementVisitor() {
                        @Override
                        public void visit(AssetAdministrationShell assetAdministrationShell) {
                            aasEnvironment.getAssetAdministrationShells().remove(assetAdministrationShell);
                        }


                        @Override
                        public void visit(Submodel submodel) {
                            aasEnvironment.getSubmodels().remove(submodel);
                        }
                    })
                    .build()
                    .walk(referable);
            return;
        }
        Referable parent = AasUtils.resolve(parentRef, aasEnvironment);
<<<<<<< HEAD
        if (parent == null) {
            throw new IllegalArgumentException(String.format("unable to resolve parent reference: %s", AasUtils.asString(parentRef)));
        }
=======
        Ensure.requireNonNull(parent, String.format("unable to resolve parent reference: %s", AasUtils.asString(parentRef)));
>>>>>>> ee0e5555
        AssetAdministrationShellElementWalker.builder()
                .visitor(new DefaultAssetAdministrationShellElementVisitor() {
                    @Override
                    public void visit(SubmodelElementCollection submodelElementCollection) {
                        // type-safety guaranteed
                        submodelElementCollection.getValues().remove(referable);
                    }


                    @Override
                    public void visit(Submodel submodel) {
                        // type-safety guaranteed
                        submodel.getSubmodelElements().remove(referable);
                    }
                })
                .build()
                .walk(parent);
    }
}<|MERGE_RESOLUTION|>--- conflicted
+++ resolved
@@ -188,13 +188,7 @@
             return;
         }
         Referable parent = AasUtils.resolve(parentRef, aasEnvironment);
-<<<<<<< HEAD
-        if (parent == null) {
-            throw new IllegalArgumentException(String.format("unable to resolve parent reference: %s", AasUtils.asString(parentRef)));
-        }
-=======
         Ensure.requireNonNull(parent, String.format("unable to resolve parent reference: %s", AasUtils.asString(parentRef)));
->>>>>>> ee0e5555
         AssetAdministrationShellElementWalker.builder()
                 .visitor(new DefaultAssetAdministrationShellElementVisitor() {
                     @Override
