/*
 * Copyright (c) 2021 Fraunhofer IOSB, eine rechtlich nicht selbstaendige
 * Einrichtung der Fraunhofer-Gesellschaft zur Foerderung der angewandten
 * Forschung e.V.
 * Licensed under the Apache License, Version 2.0 (the "License");
 * you may not use this file except in compliance with the License.
 * You may obtain a copy of the License at
 * http://www.apache.org/licenses/LICENSE-2.0
 * Unless required by applicable law or agreed to in writing, software
 * distributed under the License is distributed on an "AS IS" BASIS,
 * WITHOUT WARRANTIES OR CONDITIONS OF ANY KIND, either express or implied.
 * See the License for the specific language governing permissions and
 * limitations under the License.
 */
package de.fraunhofer.iosb.ilt.faaast.service.serialization.json;

import com.fasterxml.jackson.core.JsonProcessingException;
import com.fasterxml.jackson.databind.ObjectWriter;
import com.fasterxml.jackson.databind.json.JsonMapper;
import de.fraunhofer.iosb.ilt.faaast.service.model.v3.api.Content;
import de.fraunhofer.iosb.ilt.faaast.service.model.v3.api.OutputModifier;
import de.fraunhofer.iosb.ilt.faaast.service.model.v3.valuedata.ElementValue;
import de.fraunhofer.iosb.ilt.faaast.service.serialization.core.SerializationException;
import de.fraunhofer.iosb.ilt.faaast.service.serialization.core.Serializer;
import de.fraunhofer.iosb.ilt.faaast.service.serialization.json.serializer.ModifierAwareSerializer;
import io.adminshell.aas.v3.dataformat.json.modeltype.ModelTypeProcessor;
import java.util.List;
import java.util.function.Consumer;


public class JsonSerializer implements Serializer {

    private final ValueOnlyJsonSerializer valueOnlySerializer;
    private final SerializerWrapper wrapper;

    public JsonSerializer() {
        this.wrapper = new SerializerWrapper();
        this.valueOnlySerializer = new ValueOnlyJsonSerializer();
    }


    public JsonSerializer(Consumer<JsonMapper> modifier) {
        this.wrapper = new SerializerWrapper(modifier);
        this.valueOnlySerializer = new ValueOnlyJsonSerializer();
    }


    @Override
    public String write(Object obj, OutputModifier modifier) throws SerializationException {
        if (modifier != null && modifier.getContent() == Content.Value) {
            return valueOnlySerializer.write(obj, modifier.getLevel(), modifier.getExtend());
        }
        if (obj != null && ElementValue.class.isAssignableFrom(obj.getClass())) {
            return valueOnlySerializer.write(obj, modifier.getLevel(), modifier.getExtend());
        }
        try {
            JsonMapper mapper = wrapper.getMapper();
<<<<<<< HEAD
            if (List.class.isAssignableFrom(obj.getClass())) {
=======
            if (obj != null && List.class.isAssignableFrom(obj.getClass())) {
>>>>>>> 6955bbff
                ObjectWriter objectWriter = mapper.writerFor(mapper.getTypeFactory()
                        .constructCollectionType(List.class, ((List<Object>) obj).get(0).getClass()))
                        .withAttribute(ModifierAwareSerializer.LEVEL, modifier);
                return mapper.writeValueAsString(ModelTypeProcessor.postprocess(
                        mapper.readTree(objectWriter.writeValueAsString(obj))));
            }
            else {
                return mapper.writer()
                        .withAttribute(ModifierAwareSerializer.LEVEL, modifier)
                        .writeValueAsString(ModelTypeProcessor.postprocess(wrapper.getMapper().valueToTree(obj)));
            }
        }
        catch (JsonProcessingException ex) {
            throw new SerializationException("serialization failed", ex);
        }
    }

}<|MERGE_RESOLUTION|>--- conflicted
+++ resolved
@@ -55,11 +55,7 @@
         }
         try {
             JsonMapper mapper = wrapper.getMapper();
-<<<<<<< HEAD
-            if (List.class.isAssignableFrom(obj.getClass())) {
-=======
             if (obj != null && List.class.isAssignableFrom(obj.getClass())) {
->>>>>>> 6955bbff
                 ObjectWriter objectWriter = mapper.writerFor(mapper.getTypeFactory()
                         .constructCollectionType(List.class, ((List<Object>) obj).get(0).getClass()))
                         .withAttribute(ModifierAwareSerializer.LEVEL, modifier);
