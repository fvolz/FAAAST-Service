
# FA³ST Service

<p>
<a target="_blank">
	<img src="./documentation/images/Fa3st-Service_positiv.png" alt="FA³ST Service Logo" width="350" >
</a>
<a target="_blank">
	<img src="./documentation/images/Fa3st-Service_negativ.png" alt="FA³ST Service Logo" width="350">
</a>
</p>

The **F**raunhofer **A**sset **A**dministration **S**hell **T**ools (**FA³ST**) Service implements the [Asset Administration Shell (AAS) specification from the platform Industrie 4.0](https://www.plattform-i40.de/SiteGlobals/IP/Forms/Listen/Downloads/EN/Downloads_Formular.html?cl2Categories_TechnologieAnwendungsbereich_name=Verwaltungsschale) and built up an easy-to-use Web Service based on a custom AAS model instance. If you are not familiar with AAS have a look [here](#about-the-project).

| Currently we publish the FA³ST Service here as <mark>BETA Version</mark> since not all functionalities fully tested yet and some internal capabilities like logging and exception handling are still missing. However, contributions like bug issues or questions are highly welcome. |
|-----------------------------|


<!-- GETTING STARTED -->
## Getting Started

This is an example of how you may setting up your project locally.
To get a local copy up and running follow these simple example steps.
To compile FA³ST-Service you need to have a JDK and Maven installed.

### Installation

The following commands will build the most recent version of the FA³ST-Service from git main. The compiled package will then be in the "[module]/target" directory.
```sh
git clone https://github.com/FraunhoferIOSB/FAAAST-Service
cd FAAAST-Service
mvn package
```
Alternatively, use `mvn install` instead of `mvn package` to build a SNAPSHOT jar and then copy it into your local repository, so that you can use it in your Maven projects.

To start the Service from command line do following commands.
```sh
cd /starter
mvn clean package
cd /target
java -jar starter-{version}.jar -e {path/to/your/AASEnvironment}
```
For further information of using the command line see [here](#usage-with-command-line).

### Example

Since the FA³ST Service is not yet published to maven central (we are planning to do that), the FA³ST Service needs to be installed manually to your local maven repository. Afterwards, you can add the FA³ST Service module `starter` to your project.

```xml
<dependency>
	<groupId>de.fraunhofer.iosb.ilt.faaast.service</groupId>
	<artifactId>starter</artifactId>
	<version>1.0.0-SNAPSHOT</version>
</dependency>
```

The following code starts a FA³ST Service with a HTTP endpoint on port 8080. You can use the `AASFull.json` as an example AASEnvironment or use your own AASEnvironment. Therefore, just replace the `pathToYourAASEnvironment` with the path to your file.
```java
String pathToYourAASEnvironment = "{pathTo}\\FAAAST-Service\\starter\\src\\test\\resources\\AASFull.json";
Service service = new Service(
		new ServiceConfig.Builder()
				.core(new CoreConfig.Builder()
						.requestHandlerThreadPoolSize(2)
						.build())
				.persistence(new PersistenceInMemoryConfig())
				.endpoints(List.of(new HttpEndpointConfig()))
				.messageBus(new MessageBusInternalConfig())
				.build());
service.setAASEnvironment(new AASEnvironmentFactory()
		.getAASEnvironment(pathToYourAASEnvironment));
service.start();
```
Afterwards, you can reach the running FA³ST Service with `http://localhost:8080/shells`.

<p align="right">(<a href="#top">back to top</a>)</p>

## Features

FA³ST Service provides a number of useful functionalities:
- The FA³ST Service supports several dataformats for the Asset Administration Shell Environment: `json, json-ld, xml, aml, rdf, opcua nodeset`
- The FA³ST Service can be easily configured by a configuration file in json format. Additionally it is possible to use default configurations.
- The FA³ST Service uses the results of well known [admin-shell-io java serializer](https://github.com/admin-shell-io/java-serializer) and [admin-shell-io java model](https://github.com/admin-shell-io/java-model). That´s why we can react very fast on changes in the AAS specification.
- The FA³ST Service can be easily expanded with own implementations for `endpoint, messagebus, persistence, assetconnection`. Therefore, interfaces are provided in the `core` which needs to be implemented.
<img src="./documentation/images/fa3st-service-default-implementations.png" alt="FA³ST Service Logo" >

- The FA³ST Service provides for each component one or more default implementations
- In memory persistence in class `de.fraunhofer.iosb.ilt.faaast.service.persistence.memory.PersistenceInMemory`
- Internal messagebus in class `de.fraunhofer.iosb.ilt.faaast.service.messagebus.internal.MessageBusInternal`
- HTTP Endpoint in class `de.fraunhofer.iosb.ilt.faaast.service.endpoint.http.HttpEndpoint`
- OPC UA Endpoint in class `de.fraunhofer.iosb.ilt.faaast.service.endpoint.opcua.prosys.OpcUaEndpoint`
- MQTT Assetconnection in class `de.fraunhofer.iosb.ilt.faaast.service.assetconnection.mqtt.MqttAssetConnection`
- OPC UA Assetconnection in class `de.fraunhofer.iosb.ilt.faaast.service.assetconnection.opcua.OpcUaAssetConnection`
- The FA³ST Service can be started with multiple synchronized endpoints in parallel
- [HTTP Endpoint](#http-endpoint-interface)
- [OPCUA Endpoint](#opc-ua-endpoint-interface)
- The FA³ST Service provides the interface `AssetConnection` to easily connect your AssetAdministrationShell to your asset.

## Usage with Command Line
Here you get a short introduction about starting the FA³ST Service through the command line. To get all capabilities like using environment variables check the [full documentation](./documentation/commandline.md).

To start a FA³ST Service from the command line:
1. Move to the starter project and build the project
	```sh
	cd /starter
	mvn clean package
	```
2. Move to the generated `.jar` file
	```sh
	cd starter/target
	```
3. Execute the `.jar` file to start a FA³ST Service directly with a default configuration. Replace the `{path/to/your/AASEnvironment}` with your file to the Asset Administration Shell Environment you want to load with the FA³ST Service. If you just want to play around, you can use a example AASEnvironment from us [here](starter/src/test/resources/AASFull.json).
	```sh
	java -jar starter-{version}.jar -e {path/to/your/AASEnvironment}
	```

Currently we supporting following formats of the Asset Administration Shell Environment model:
>json, json-ld, aml, xml, opcua nodeset, rdf
<p>

Following command line parameters could be used:
```
-c, --configFile=<configFilePath>
						The config file path. Default Value = config.json

-e, --environmentFile=<aasEnvironmentFilePath>
						Asset Administration Shell Environment FilePath.
						Default Value = aasenvironment.*

--emptyEnvironment   	Starts the FA³ST service with an empty Asset
						Administration Shell Environment. False by default

--endpoints[=<endpoints>...]
						Supported endpoints: http

-h, --help              Show this help message and exit.

--[no-]autoCompleteConfig
						Autocompletes the configuration with default values
						for required configuration sections. True by default

--[no-]modelValidation
						Validates the AAS Environment. True by default

-V, --version           Print version information and exit.
```
<hr>

<<<<<<< HEAD
## Usage with Docker
When using Docker there are two options to get an AAS running with FA³ST.

<mark>Currently the model validation is deactivated in all examples</mark>

### Docker-Compose
Clone this repository, navigate to `/misc/docker/` and run this command inside it.
```sh
docker-compose up -d
```
To use your own AAS environment just replace the `/cfg/DemoAAS.json`. If you want to modify the configuration of the FA³ST service, change the contents of `/cfg/FA3ST_service_config.json`. 

### Docker CLI
To start the FA³ST service with an empty AAS environment execute this command.
```sh
docker run --rm -P fraunhoferiosb/faaast-service '--emptyEnvironment' '--no-modelValidation'
```
To start the FA³ST service with your own AAS environment, just place the JSON-file (in this example `myDemoAAS.json`) containing your enviroment in the current directory, just modify the command accordingly and run it. 
```sh
docker run --rm -v "$(pwd)"/myDemoAAS.json:/AASEnv.json -e faaast.aasEnvFilePath=AASEnv.json -P fraunhoferiosb/faaast-service '--no-modelValidation'
```
Similarly to the above examples you can pass more arguments to the FA³ST service by using the CLI or a configuration file as provided in the cfg folder (use the `faaast.configFilePath` environment variable for that).

<!-- FEATURES -->
=======
>>>>>>> 808585c9
## Components

### Configuration
<!--TBD-->
Here you get a short introduction about the configuration of the FA³ST Service. To get all capabilities like creating your own configuration for your implementation check the [full documentation](./documentation/configuration.md).

The FA³ST Service can be easily configurated by a config file when starting via the command line or via code. Following you find an example configuration file. The `@class` attribute defines which implementation class should be loaded for this component. Each implementation class can define its own attributes in his configuration which can be set in the configuration file. For instance, the `HttpEndpoint` defines in his configuration implementation a attribute named `port`. This attribute can now be set in the configuration file.
```json
{
"core" : {
	"requestHandlerThreadPoolSize" : 2
},
"endpoints" : [ {
	"@class" : "de.fraunhofer.iosb.ilt.faaast.service.endpoint.http.HttpEndpoint",
	"port" : 8080
} ],
"persistence" : {
	"@class" : "de.fraunhofer.iosb.ilt.faaast.service.persistence.memory.PersistenceInMemory"
},
"messageBus" : {
	"@class" : "de.fraunhofer.iosb.ilt.faaast.service.messagebus.internal.MessageBusInternal"
}
}
```

In the following code snippet you see how to create a `ServiceConfig` object which you need to instantiate a service:
```java
ServiceConfig serviceConfig = new ServiceConfig.Builder()
	.core(new CoreConfig.Builder()
			.requestHandlerThreadPoolSize(2)
			.build())
	.persistence(new PersistenceInMemoryConfig())
	.endpoints(List.of(new HttpEndpointConfig()))
	.messageBus(new MessageBusInternalConfig())
	.build());
```


### HTTP-Endpoint Interface
Here you get a short introduction about the HTTP Endpoint of the FA³ST Service. To get all capabilities check the [full documentation](./documentation/httpendpoint.md).

The HTTP-Endpoint allows accessing data and execute operations within the FA³ST-Service via REST-API.
The HTTP-Endpoint Interface is based on the document [Details of the Asset Administration Shell - Part 2](https://www.plattform-i40.de/IP/Redaktion/EN/Downloads/Publikation/Details_of_the_Asset_Administration_Shell_Part2_V1.html), _Interoperability at Runtime –
Exchanging Information via Application
Programming Interfaces (Version 1.0RC02)_' , November 2021 and the OpenAPI documentation [DotAAS Part 2 | HTTP/REST | Entire Interface Collection](https://app.swaggerhub.com/apis/Plattform_i40/AssetAdministrationShell-REST-API/Final-Draft), Nov, 11th 2021

For detailed information on the REST API see
[DotAAS Part 2 | HTTP/REST | Entire Interface Collection](https://app.swaggerhub.com/apis/Plattform_i40/AssetAdministrationShell-REST-API/Final-Draft), Nov, 11th 2021

In order to use the HTTP-Endpoint the configuration settings require to include an HTTP-Endpoint configuration, like the one below:
```json
{
	"endpoints": [
		{
			"@class": "de.fraunhofer.iosb.ilt.faaast.service.endpoint.http.HttpEndpoint",
			"port": 8080
		}
	]
}
```
<p align="right">(<a href="#top">back to top</a>)</p>

### HTTP Example
Sample HTTP-Call for Operation _GetSubmodelElementByPath_ (returns a specific submodel element from the Submodel at a specified path) using the parameters
- _submodelIdentifier_: https://acplt.org/Test_Submodel (must be base64URL-encoded)
- _idShortPath_: ExampleRelationshipElement (must be URL-encoded)

and the query-parameters _level=deep_ and _content=normal_.

```sh
http://localhost:8080/submodels/aHR0cHM6Ly9hY3BsdC5vcmcvVGVzdF9TdWJtb2RlbA==/submodel/submodel-elements/ExampleRelationshipElement?level=deep&content=normal
```

### The following interface URLs are currently not (yet) supported:
- Submodel Repository Interface (Alternative Interface URLs "Swagger Doc Feb. 2022",
[DotAAS Part 2 | HTTP/REST | Asset Administration Shell Repository](https://app.swaggerhub.com/apis/Plattform_i40/AssetAdministrationShell-Repository/Final-Draft#/Asset%20Administration%20Shell%20Repository/GetSubmodel) (yet not fully specified))
> /shells/{aasIdentifier}/aas/submodels/{submodelIdentifier}/...

- AASX File Server Interface (not yet supported)
> /packages

- Asset Administration Shell Serialization Interface (not yet supported)
> /serialization (GET)

- Asset Administration Shell Basic Discovery (not yet supported)
> /lookup/shells

<p align="right">(<a href="#top">back to top</a>)</p>


### OPC UA Endpoint Interface
Here you get a short introduction about the OPCUA Endpoint of the FA³ST Service. To get all capabilities check the [full documentation](./documentation/opcuaendpoint.md).

The OPC UA Endpoint allows accessing data and execute operations within the FA³ST-Service via OPC UA.
For detailed information on OPC UA see
[About OPC UA](https://opcfoundation.org/about/opc-technologies/opc-ua/)

The OPC UA Endpoint is based on the [OPC UA Companion Specification OPC UA for Asset Administration Shell (AAS)](https://opcfoundation.org/developer-tools/specifications-opc-ua-information-models/opc-ua-for-i4-asset-administration-shell/).
The release version of this Companion Specification is based on the document [Details of the Asset Administration Shell - Part 1 Version 2](https://www.plattform-i40.de/IP/Redaktion/EN/Downloads/Publikation/Details_of_the_Asset_Administration_Shell_Part1_V2.html).

This implementation is based on [Details of the Asset Administration Shell - Part 1 Version 3](https://www.plattform-i40.de/IP/Redaktion/EN/Downloads/Publikation/Details_of_the_Asset_Administration_Shell_Part1_V3.html), which is currently not yet released.
Therefore, the current implementation is actually not compatible with the Companion Specification.

The OPC UA Endpoint is built with the [Prosys OPC UA SDK for Java](https://www.prosysopc.com/products/opc-ua-java-sdk/).
If you want to build the OPC UA Endpoint, you need a valid license for the SDK.

You can purchase a [Prosys OPC UA License](https://www.prosysopc.com/products/opc-ua-java-sdk/purchase/). As the OPC UA Endpoint is a server, you need a "Client & Server" license.

For evaluation purposes, you also have the possibility to request an [evaluation license](https://www.prosysopc.com/products/opc-ua-java-sdk/evaluate).

<p align="right">(<a href="#top">back to top</a>)</p>

### MQTT AssetConnection
- Short introduction
- Small Example with configuration

### OPC UA AssetConnection
- Short introduction
- Small Example with configuration

### In Memory Persistence
Yet not implemented:
- AASX Packages
- Package Descriptors
- SubmodelElementStructs

<hr>

## About the Project
The Reference Architecture of Industrie 4.0 (RAMI) presents the [Asset Administration Shell (AAS)](https://www.plattform-i40.de/SiteGlobals/IP/Forms/Listen/Downloads/EN/Downloads_Formular.html?cl2Categories_TechnologieAnwendungsbereich_name=Verwaltungsschale) as the basis for interoperability. AAS is the digital representation of an asset that is able to provide information about this asset, i.e. information about properties, functionality, parameters, documentation, etc.. The AAS operates as Digital Twin of the asset it represents.
Furthermore, the AAS covers all stages of the lifecycle of an asset starting in the development phase, reaching the most importance in the operation phase and finally delivering valuable information for the decline/decomposition phase.

To guarantee the interoperability of assets Industie 4.0 defines an information metamodel for the AAS covering all important aspects as type/instance concept, events, redefined data specification templates, security aspects, mapping of data formats and many more. Moreover interfaces and operations for a registry, a repository, publish and discovery are specified.
At first glance the evolving specification of the AAS seems pretty complex and a challenging task for asset providers. To make things easier to FA³ST provides an implementation of several tools to allow easy and fast creation and management of AAS-compliant Digital Twins.

<p align="right">(<a href="#top">back to top</a>)</p>

<!--TO BE DISCUSSED -->
## Roadmap

We will continously expand the features of the FA³ST environment. However, we highly welcome bug reports, feature requests, code contributions, and assistance with testing. Our next steps and implementations will be:
- Implement a file & database persistence in FA³ST Service
- Expand the functionality and configuration options in the MQTT/OPCUA AssetConnections in FA³ST Service
- Implement an AAS Registry called FA³ST Registry

## Contributing

Contributions are what make the open source community such an amazing place to learn, inspire, and create. Any contributions you make are **greatly appreciated**.

If you have a suggestion that would make this better, please fork the repo and create a pull request. You can also simply open an issue.
Don't forget to give the project a star! Thanks again!

1. Fork the Project
2. Create your Feature Branch (`git checkout -b feature/AmazingFeature`)
3. Commit your Changes (`git commit -m 'Add some AmazingFeature'`)
4. Push to the Branch (`git push origin feature/AmazingFeature`)
5. Open a Pull Request

### Code Formatting
The project uses *spotless:check* in the build cycle, which means the project only compiles if all code, *.pom and *.xml files are formatted according to the project's codestyle definitions (see details on [spotless](https://github.com/diffplug/spotless)).
You can automatically format your code by running

> mvn spotless:apply

Additionally, you can import the eclipse formatting rules defined in */codestyle* into our IDE.

### Third Party License
If you use additional dependencies please be sure that the dependency License are compliant with our [License](#license). If you are not sure which License your dependencies have, you can run
> mvn license:aggregate-third-party-report

and check the generated report in the directory `./documentation/third_party_licenses_report.html`.

<p align="right">(<a href="#top">back to top</a>)</p>

## Recommended Documents/Links
* [Asset Administration Shell Specifications](https://www.plattform-i40.de/IP/Redaktion/EN/Standardartikel/specification-administrationshell.html) <br />
Quicklinks To Different Versions & Reading Guide
* [Details of the Asset Administration Shell - Part 1](https://www.plattform-i40.de/IP/Redaktion/EN/Downloads/Publikation/Details_of_the_Asset_Administration_Shell_Part1_V3.html), Nov 2021 <br />
The publication states how companies can use the Asset Administration Shell to compile and structure information. In this way all information can be shared as a package (set of files) with partners at several levels of the value chain. It is not necessary to provide online access to this data from the very beginning.
* [Details of the Asset Administration Shell - Part 2](https://www.plattform-i40.de/IP/Redaktion/EN/Downloads/Publikation/Details_of_the_Asset_Administration_Shell_Part2_V1.html), Nov 2021 <br />
This part extends Part 1 and defines how information provided in the Asset Administration Shell (AAS) (e.g. submodels or properties) can be accessed dynamically via Application Programming Interfaces (APIs).
* [About OPC UA](https://opcfoundation.org/about/opc-technologies/opc-ua/) <br />
* [OPC UA Companion Specification OPC UA for Asset Administration Shell (AAS)](https://opcfoundation.org/developer-tools/specifications-opc-ua-information-models/opc-ua-for-i4-asset-administration-shell/)

<p align="right">(<a href="#top">back to top</a>)</p>

## License

Distributed under the Apache 2.0 License. See `LICENSE` for more information.

Copyright (C) 2022 Fraunhofer Institut IOSB, Fraunhoferstr. 1, D 76131 Karlsruhe, Germany.

You should have received a copy of the Apache 2.0 License along with this program. If not, see https://www.apache.org/licenses/LICENSE-2.0.html.

<p align="right">(<a href="#top">back to top</a>)</p>

## Contact

Michael Jacoby <br>
michael.jacoby@iosb.fraunhofer.de

Jens Mueller<br>
jens.mueller@iosb.fraunhofer.de

Klaus Schick<br>
klaus.schick@iosb.fraunhofer.de

<p align="right">(<a href="#top">back to top</a>)</p><|MERGE_RESOLUTION|>--- conflicted
+++ resolved
@@ -145,7 +145,6 @@
 ```
 <hr>
 
-<<<<<<< HEAD
 ## Usage with Docker
 When using Docker there are two options to get an AAS running with FA³ST.
 
@@ -169,9 +168,6 @@
 ```
 Similarly to the above examples you can pass more arguments to the FA³ST service by using the CLI or a configuration file as provided in the cfg folder (use the `faaast.configFilePath` environment variable for that).
 
-<!-- FEATURES -->
-=======
->>>>>>> 808585c9
 ## Components
 
 ### Configuration
