--- conflicted
+++ resolved
@@ -34,11 +34,8 @@
 import de.fraunhofer.iosb.ilt.faaast.service.request.RequestHandlerManager;
 import de.fraunhofer.iosb.ilt.faaast.service.typing.TypeInfo;
 import de.fraunhofer.iosb.ilt.faaast.service.util.DeepCopyHelper;
-<<<<<<< HEAD
-=======
 import de.fraunhofer.iosb.ilt.faaast.service.util.Ensure;
 import io.adminshell.aas.v3.dataformat.core.util.AasUtils;
->>>>>>> ee0e5555
 import io.adminshell.aas.v3.model.AssetAdministrationShellEnvironment;
 import io.adminshell.aas.v3.model.OperationVariable;
 import io.adminshell.aas.v3.model.Reference;
@@ -85,22 +82,10 @@
             MessageBus messageBus,
             List<Endpoint> endpoints,
             List<AssetConnection> assetConnections) throws ConfigurationException, AssetConnectionException {
-<<<<<<< HEAD
-        if (coreConfig == null) {
-            throw new IllegalArgumentException("coreConfig must be non-null");
-        }
-        if (persistence == null) {
-            throw new IllegalArgumentException("persistence must be non-null");
-        }
-        if (messageBus == null) {
-            throw new IllegalArgumentException("messageBus must be non-null");
-        }
-=======
         Ensure.requireNonNull(coreConfig, "coreConfig must be non-null");
         Ensure.requireNonNull(aasEnvironment, "aasEnvironment must be non-null");
         Ensure.requireNonNull(persistence, "persistence must be non-null");
         Ensure.requireNonNull(messageBus, "messageBus must be non-null");
->>>>>>> ee0e5555
         if (endpoints == null) {
             this.endpoints = new ArrayList<>();
             LOGGER.warn("no endpoint configuration found, starting service without endpoint which means the service will not be accessible via any kind of API");
@@ -148,19 +133,7 @@
 
     @Override
     public OperationVariable[] getOperationOutputVariables(Reference reference) {
-<<<<<<< HEAD
         return persistence.getOperationOutputVariables(reference);
-=======
-        Ensure.requireNonNull(reference, "reference must be non-null");
-        Referable referable = AasUtils.resolve(reference, aasEnvironment);
-        Ensure.requireNonNull(referable, String.format("reference could not be resolved (reference: %s)", AasUtils.asString(reference)));
-        if (Operation.class.isAssignableFrom(referable.getClass())) {
-            throw new IllegalArgumentException(String.format("reference points to invalid type (reference: %s, expected type: Operation, actual type: %s)",
-                    AasUtils.asString(reference),
-                    referable.getClass()));
-        }
-        return ((Operation) referable).getOutputVariables().toArray(new OperationVariable[0]);
->>>>>>> ee0e5555
     }
 
 
