/*
 * Copyright (c) 2021 Fraunhofer IOSB, eine rechtlich nicht selbstaendige
 * Einrichtung der Fraunhofer-Gesellschaft zur Foerderung der angewandten
 * Forschung e.V.
 * Licensed under the Apache License, Version 2.0 (the "License");
 * you may not use this file except in compliance with the License.
 * You may obtain a copy of the License at
 * http://www.apache.org/licenses/LICENSE-2.0
 * Unless required by applicable law or agreed to in writing, software
 * distributed under the License is distributed on an "AS IS" BASIS,
 * WITHOUT WARRANTIES OR CONDITIONS OF ANY KIND, either express or implied.
 * See the License for the specific language governing permissions and
 * limitations under the License.
 */
package de.fraunhofer.iosb.ilt.faaast.service.assetconnection.mqtt;

import de.fraunhofer.iosb.ilt.faaast.service.ServiceContext;
import de.fraunhofer.iosb.ilt.faaast.service.assetconnection.AssetConnection;
import de.fraunhofer.iosb.ilt.faaast.service.assetconnection.AssetConnectionException;
import de.fraunhofer.iosb.ilt.faaast.service.assetconnection.AssetOperationProvider;
import de.fraunhofer.iosb.ilt.faaast.service.assetconnection.AssetSubscriptionProvider;
import de.fraunhofer.iosb.ilt.faaast.service.assetconnection.AssetValueProvider;
import de.fraunhofer.iosb.ilt.faaast.service.assetconnection.mqtt.provider.MqttOperationProviderConfig;
import de.fraunhofer.iosb.ilt.faaast.service.assetconnection.mqtt.provider.MqttSubscriptionProvider;
import de.fraunhofer.iosb.ilt.faaast.service.assetconnection.mqtt.provider.MqttSubscriptionProviderConfig;
import de.fraunhofer.iosb.ilt.faaast.service.assetconnection.mqtt.provider.MqttValueProvider;
import de.fraunhofer.iosb.ilt.faaast.service.assetconnection.mqtt.provider.MqttValueProviderConfig;
import de.fraunhofer.iosb.ilt.faaast.service.config.CoreConfig;
import de.fraunhofer.iosb.ilt.faaast.service.exception.ConfigurationInitializationException;
import io.adminshell.aas.v3.model.Reference;
import java.util.HashMap;
import java.util.Map;
import org.eclipse.paho.client.mqttv3.MqttClient;
import org.eclipse.paho.client.mqttv3.MqttConnectOptions;
import org.eclipse.paho.client.mqttv3.MqttException;
import org.eclipse.paho.client.mqttv3.persist.MemoryPersistence;
import org.slf4j.Logger;
import org.slf4j.LoggerFactory;


/**
 * Implementation of
 * {@link de.fraunhofer.iosb.ilt.faaast.service.assetconnection.AssetConnection}
 * for the MQTT protocol.
 * <p>
 * Following asset connection operations are supported:
 * <p>
 * <ul>
 * <li>setting values (via MQTT publish)
 * <li>subscribing to values (via MQTT subscribe)
 * </ul>
 * <p>
 * Following asset connection operations are not supported:
 * <p>
 * <ul>
 * <li>reading values
 * <li>executing operations
 * </ul>
 * <p>
 * This implementation currently only supports submodel elements of type
 * {@link io.adminshell.aas.v3.model.Property} resp.
 * {@link de.fraunhofer.iosb.ilt.faaast.service.model.value.PropertyValue}.
 * <p>
 * This class uses a single underlying MQTT connection.
 */
public class MqttAssetConnection
        implements AssetConnection<MqttAssetConnectionConfig, MqttValueProviderConfig, MqttOperationProviderConfig, MqttSubscriptionProviderConfig> {

    private static final Logger LOGGER = LoggerFactory.getLogger(MqttAssetConnection.class);
    private MqttClient client;
    private MqttAssetConnectionConfig config;
    private final Map<Reference, AssetOperationProvider> operationProviders;
    private ServiceContext serviceContext;
    private final Map<Reference, AssetSubscriptionProvider> subscriptionProviders;
    private final Map<Reference, AssetValueProvider> valueProviders;

    public MqttAssetConnection() {
        this.valueProviders = new HashMap<>();
        this.operationProviders = new HashMap<>();
        this.subscriptionProviders = new HashMap<>();
    }


    @Override
    public MqttAssetConnectionConfig asConfig() {
        return config;
    }


    @Override
    public void close() {
        if (client != null) {
            if (client.isConnected()) {
                try {
                    client.disconnect();
                }
                catch (MqttException e) {
                    LOGGER.debug("MQTT connection could not be properly closed", e);
                }
            }
            try {
                client.close(true);
            }
            catch (MqttException e) {
                LOGGER.debug("MQTT connection could not be properly closed", e);
            }
        }
    }


    @Override
    public Map<Reference, AssetOperationProvider> getOperationProviders() {
        return this.operationProviders;
    }


    @Override
    public Map<Reference, AssetSubscriptionProvider> getSubscriptionProviders() {
        return this.subscriptionProviders;
    }


    @Override
    public Map<Reference, AssetValueProvider> getValueProviders() {
        return this.valueProviders;
    }


    /**
     * {@inheritdoc}
     *
     * @throws IllegalArgumentException if coreConfig is null
     * @throws IllegalArgumentException if config is null
     * @throws IllegalArgumentException if serviceContext if null
     */
    @Override
    public void init(CoreConfig coreConfig, MqttAssetConnectionConfig config, ServiceContext serviceContext) throws ConfigurationInitializationException {
        if (coreConfig == null) {
            throw new IllegalArgumentException("coreConfig must be non-null");
        }
        if (config == null) {
            throw new IllegalArgumentException("config must be non-null");
        }
        if (serviceContext == null) {
            throw new IllegalArgumentException("serviceContext must be non-null");
        }

        this.config = config;
        this.serviceContext = serviceContext;
        try {
            client = new MqttClient(config.getServerUri(), config.getClientId(), new MemoryPersistence());
            MqttConnectOptions options = new MqttConnectOptions();
            options.setCleanSession(true);
            client.connect(options);

            for (var providerConfig: config.getValueProviders().entrySet()) {
                registerValueProvider(providerConfig.getKey(), providerConfig.getValue());
            }
            for (var providerConfig: config.getOperationProviders().entrySet()) {
                registerOperationProvider(providerConfig.getKey(), providerConfig.getValue());
            }
            for (var providerConfig: config.getSubscriptionProviders().entrySet()) {
                registerSubscriptionProvider(providerConfig.getKey(), providerConfig.getValue());
            }

        }
        catch (MqttException | AssetConnectionException e) {
            throw new ConfigurationInitializationException("initializaing MQTT asset connection failed", e);
        }
    }


    /**
     * {@inheritdoc}
     *
     * @throws UnsupportedOperationException as this operation is not supported
     */
    @Override
    public void registerOperationProvider(Reference reference, MqttOperationProviderConfig providerConfig) throws AssetConnectionException {
        throw new UnsupportedOperationException("executing operations via MQTT not supported.");
    }


    /**
     * {@inheritdoc}
     *
     * @throws IllegalArgumentException if reference is null
     * @throws IllegalArgumentException if providerConfig is null
     */
    @Override
<<<<<<< HEAD
    public void registerSubscriptionProvider(Reference reference, MqttSubscriptionProviderConfig subscriptionProviderConfig) throws AssetConnectionException {
        this.subscriptionProviders.put(reference, new AssetSubscriptionProvider() {
            @Override
            public void addNewDataListener(NewDataListener listener) throws AssetConnectionException {
                client.setCallback(new MqttCallback() {
                    @Override
                    public void connectionLost(Throwable throwable) {
                        // TODO how to forward exception?
                        logger.debug("MQTT asset connection lost (reference: {}, url: {})",
                                AasUtils.asString(reference),
                                config.getServerUri(),
                                throwable);
                    }


                    @Override
                    public void messageArrived(String topic, MqttMessage mqttMessage) throws Exception {
                        listener.newDataReceived(ContentDeserializerFactory
                                .create(subscriptionProviderConfig.getContentFormat())
                                .read(new String(mqttMessage.getPayload()),
                                        subscriptionProviderConfig.getQuery(),
                                        serviceContext.getTypeInfo(reference)));
                    }


                    @Override
                    public void deliveryComplete(IMqttDeliveryToken iMqttDeliveryToken) {
                        // empty - why?
                    }
                });
                try {
                    client.subscribe(subscriptionProviderConfig.getTopic());
                }
                catch (MqttException ex) {
                    // TODO how to forward exception?
                    logger.error("error subscribing to MQTT asset connection (reference: {}, topic: {})",
                            AasUtils.asString(reference),
                            subscriptionProviderConfig.getTopic(),
                            ex);
                }
            }


            @Override
            public void removeNewDataListener(NewDataListener listener) {
                try {
                    client.unsubscribe(subscriptionProviderConfig.getTopic());
                }
                catch (MqttException ex) {
                    // TODO how to forward exception?
                    logger.error("error unsubscribing from MQTT asset connection (reference: {}, topic: {})",
                            AasUtils.asString(reference),
                            subscriptionProviderConfig.getTopic(),
                            ex);
                }
            }
        });
=======
    public void registerSubscriptionProvider(Reference reference, MqttSubscriptionProviderConfig providerConfig) throws AssetConnectionException {
        if (reference == null) {
            throw new IllegalArgumentException("reference must be non-null");
        }
        if (providerConfig == null) {
            throw new IllegalArgumentException("providerConfig must be non-null");
        }
        this.subscriptionProviders.put(reference, new MqttSubscriptionProvider(serviceContext, client, reference, providerConfig));
>>>>>>> 0e5e7b61
    }


    /**
     * {@inheritdoc}
     *
     * @throws IllegalArgumentException if reference is null
     * @throws IllegalArgumentException if providerConfig is null
     */
    @Override
    public void registerValueProvider(Reference reference, MqttValueProviderConfig providerConfig) throws AssetConnectionException {
        if (reference == null) {
            throw new IllegalArgumentException("reference must be non-null");
        }
        if (providerConfig == null) {
            throw new IllegalArgumentException("providerConfig must be non-null");
        }
        this.valueProviders.put(reference, new MqttValueProvider(client, providerConfig));
    }


    @Override
    public boolean sameAs(AssetConnection other) {
        return false;
    }


    @Override
    public void unregisterOperationProvider(Reference reference) {
        this.operationProviders.remove(reference);
    }


    @Override
    public void unregisterSubscriptionProvider(Reference reference) {
        this.subscriptionProviders.remove(reference);
    }


    @Override
    public void unregisterValueProvider(Reference reference) {
        this.valueProviders.remove(reference);
    }

}<|MERGE_RESOLUTION|>--- conflicted
+++ resolved
@@ -188,65 +188,6 @@
      * @throws IllegalArgumentException if providerConfig is null
      */
     @Override
-<<<<<<< HEAD
-    public void registerSubscriptionProvider(Reference reference, MqttSubscriptionProviderConfig subscriptionProviderConfig) throws AssetConnectionException {
-        this.subscriptionProviders.put(reference, new AssetSubscriptionProvider() {
-            @Override
-            public void addNewDataListener(NewDataListener listener) throws AssetConnectionException {
-                client.setCallback(new MqttCallback() {
-                    @Override
-                    public void connectionLost(Throwable throwable) {
-                        // TODO how to forward exception?
-                        logger.debug("MQTT asset connection lost (reference: {}, url: {})",
-                                AasUtils.asString(reference),
-                                config.getServerUri(),
-                                throwable);
-                    }
-
-
-                    @Override
-                    public void messageArrived(String topic, MqttMessage mqttMessage) throws Exception {
-                        listener.newDataReceived(ContentDeserializerFactory
-                                .create(subscriptionProviderConfig.getContentFormat())
-                                .read(new String(mqttMessage.getPayload()),
-                                        subscriptionProviderConfig.getQuery(),
-                                        serviceContext.getTypeInfo(reference)));
-                    }
-
-
-                    @Override
-                    public void deliveryComplete(IMqttDeliveryToken iMqttDeliveryToken) {
-                        // empty - why?
-                    }
-                });
-                try {
-                    client.subscribe(subscriptionProviderConfig.getTopic());
-                }
-                catch (MqttException ex) {
-                    // TODO how to forward exception?
-                    logger.error("error subscribing to MQTT asset connection (reference: {}, topic: {})",
-                            AasUtils.asString(reference),
-                            subscriptionProviderConfig.getTopic(),
-                            ex);
-                }
-            }
-
-
-            @Override
-            public void removeNewDataListener(NewDataListener listener) {
-                try {
-                    client.unsubscribe(subscriptionProviderConfig.getTopic());
-                }
-                catch (MqttException ex) {
-                    // TODO how to forward exception?
-                    logger.error("error unsubscribing from MQTT asset connection (reference: {}, topic: {})",
-                            AasUtils.asString(reference),
-                            subscriptionProviderConfig.getTopic(),
-                            ex);
-                }
-            }
-        });
-=======
     public void registerSubscriptionProvider(Reference reference, MqttSubscriptionProviderConfig providerConfig) throws AssetConnectionException {
         if (reference == null) {
             throw new IllegalArgumentException("reference must be non-null");
@@ -255,7 +196,6 @@
             throw new IllegalArgumentException("providerConfig must be non-null");
         }
         this.subscriptionProviders.put(reference, new MqttSubscriptionProvider(serviceContext, client, reference, providerConfig));
->>>>>>> 0e5e7b61
     }
 
 
