--- conflicted
+++ resolved
@@ -24,15 +24,15 @@
 import java.util.Objects;
 
 
-<<<<<<< HEAD
-public class EntityValue extends DataElementValue {
-=======
 public class EntityValue extends ElementValue {
->>>>>>> c7e5ca6a
 
-    private Map<String, ElementValue> statements;
+    public static Builder builder() {
+        return new Builder();
+    }
+
     private EntityType entityType;
     private List<Key> globalAssetId;
+    private Map<String, ElementValue> statements;
 
     public EntityValue() {
         this.statements = new HashMap<>();
@@ -40,8 +40,6 @@
     }
 
 
-<<<<<<< HEAD
-=======
     public EntityValue(Map<String, ElementValue> statements, EntityType entityType, List<Key> globalAssetId) {
         this.statements = statements;
         this.entityType = entityType;
@@ -49,14 +47,16 @@
     }
 
 
->>>>>>> c7e5ca6a
-    public Map<String, ElementValue> getStatements() {
-        return statements;
-    }
-
-
-    public void setStatements(Map<String, ElementValue> statements) {
-        this.statements = statements;
+    @Override
+    public boolean equals(Object o) {
+        if (this == o) {
+            return true;
+        }
+        if (o == null || getClass() != o.getClass()) {
+            return false;
+        }
+        EntityValue that = (EntityValue) o;
+        return Objects.equals(statements, that.statements) && entityType == that.entityType && Objects.equals(globalAssetId, that.globalAssetId);
     }
 
 
@@ -80,27 +80,19 @@
     }
 
 
-    @Override
-    public boolean equals(Object o) {
-        if (this == o) {
-            return true;
-        }
-        if (o == null || getClass() != o.getClass()) {
-            return false;
-        }
-        EntityValue that = (EntityValue) o;
-        return Objects.equals(statements, that.statements) && entityType == that.entityType && Objects.equals(globalAssetId, that.globalAssetId);
+    public Map<String, ElementValue> getStatements() {
+        return statements;
+    }
+
+
+    public void setStatements(Map<String, ElementValue> statements) {
+        this.statements = statements;
     }
 
 
     @Override
     public int hashCode() {
         return Objects.hash(statements, entityType, globalAssetId);
-    }
-
-
-    public static Builder builder() {
-        return new Builder();
     }
 
     public static abstract class AbstractBuilder<T extends EntityValue, B extends AbstractBuilder<T, B>> extends ExtendableBuilder<T, B> {
