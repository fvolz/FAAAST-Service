--- conflicted
+++ resolved
@@ -271,20 +271,14 @@
                 Map.of("x", PropertyValue.of(Datatype.DOUBLE, "4.0")),
                 null,
                 null,
-<<<<<<< HEAD
-                Map.of("x_sqrt", PropertyValue.of(Datatype.DOUBLE, "2.0")));
-        testInvokeOperation(nodeIdSqrt,
-=======
-                Map.of("x", PropertyValue.of(Datatype.DOUBLE, "2.0")));
-        assertInvokeOperation(nodeIdSqrt,
->>>>>>> c982cc7e
+                Map.of("x_sqrt", PropertyValue.of(Datatype.DOUBLE, "2.0")));
+        assertInvokeOperation(nodeIdSqrt,
                 false,
                 Map.of("x", PropertyValue.of(Datatype.DOUBLE, "4.0")),
                 null,
                 null,
-<<<<<<< HEAD
-                Map.of("x_sqrt", PropertyValue.of(Datatype.DOUBLE, "2.0")));
-        testInvokeOperation(nodeIdSqrt,
+                Map.of("x_sqrt", PropertyValue.of(Datatype.DOUBLE, "2.0")));
+        assertInvokeOperation(nodeIdSqrt,
                 true,
                 null,
                 Map.of("x", PropertyValue.of(Datatype.DOUBLE, "4.0"),
@@ -292,17 +286,7 @@
                 Map.of("x", PropertyValue.of(Datatype.DOUBLE, "4.0"),
                         "x_sqrt", PropertyValue.of(Datatype.DOUBLE, "2.0")),
                 Map.of("x_sqrt", PropertyValue.of(Datatype.DOUBLE, "2.0")));
-        testInvokeOperation(nodeIdSqrt,
-=======
-                Map.of("x", PropertyValue.of(Datatype.DOUBLE, "2.0")));
-        assertInvokeOperation(nodeIdSqrt,
-                true,
-                null,
-                Map.of("x", PropertyValue.of(Datatype.DOUBLE, "4.0")),
-                Map.of("x", PropertyValue.of(Datatype.DOUBLE, "2.0")),
-                Map.of("x", PropertyValue.of(Datatype.DOUBLE, "2.0")));
-        assertInvokeOperation(nodeIdSqrt,
->>>>>>> c982cc7e
+        assertInvokeOperation(nodeIdSqrt,
                 false,
                 null,
                 Map.of("x", PropertyValue.of(Datatype.DOUBLE, "4.0"),
