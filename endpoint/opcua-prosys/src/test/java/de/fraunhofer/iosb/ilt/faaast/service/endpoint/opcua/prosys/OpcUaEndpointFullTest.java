--- conflicted
+++ resolved
@@ -121,13 +121,8 @@
         assetConnection.registerOperationProvider(ref, new TestOperationProviderConfig(outputArgs));
 
         endpoint = new OpcUaEndpoint();
-<<<<<<< HEAD
-        endpoint.init(coreConfig, config);
+        endpoint.init(coreConfig, config, service);
         service = new TestService(endpoint, assetConnection, true);
-=======
-        endpoint.init(coreConfig, config, service);
-        service = new TestService(endpoint, true);
->>>>>>> 77ad8630
         endpoint.setService(service);
         service.start();
     }
