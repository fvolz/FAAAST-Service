--- conflicted
+++ resolved
@@ -12,49 +12,15 @@
       </licenses>
     </dependency>
     <dependency>
-<<<<<<< HEAD
-      <groupId>com.digitalpetri.fsm</groupId>
-      <artifactId>strict-machine</artifactId>
-      <version>0.5</version>
-      <licenses>
-        <license>
-          <name>The Apache License, Version 2.0</name>
-          <url>http://www.apache.org/licenses/LICENSE-2.0.txt</url>
-          <file>the apache license, version 2.0 - license-2.0.txt</file>
-        </license>
-      </licenses>
-    </dependency>
-    <dependency>
-      <groupId>com.digitalpetri.netty</groupId>
-      <artifactId>netty-channel-fsm</artifactId>
-      <version>0.5</version>
-      <licenses>
-        <license>
-          <name>The Apache License, Version 2.0</name>
-          <url>http://www.apache.org/licenses/LICENSE-2.0.txt</url>
-          <file>the apache license, version 2.0 - license-2.0.txt</file>
-        </license>
-      </licenses>
-    </dependency>
-    <dependency>
-      <groupId>com.fasterxml.jackson.core</groupId>
-      <artifactId>jackson-annotations</artifactId>
-      <version>2.12.3</version>
-=======
       <groupId>com.fasterxml.jackson.core</groupId>
       <artifactId>jackson-annotations</artifactId>
       <version>2.13.1</version>
->>>>>>> b882e5b2
-      <licenses>
-        <license>
-          <name>The Apache Software License, Version 2.0</name>
-          <url>http://www.apache.org/licenses/LICENSE-2.0.txt</url>
-          <distribution>repo</distribution>
-<<<<<<< HEAD
-          <file>the apache license, version 2.0 - license-2.0.txt</file>
-=======
-          <file>the apache software license, version 2.0 - license-2.0.txt</file>
->>>>>>> b882e5b2
+      <licenses>
+        <license>
+          <name>The Apache Software License, Version 2.0</name>
+          <url>http://www.apache.org/licenses/LICENSE-2.0.txt</url>
+          <distribution>repo</distribution>
+          <file>the apache software license, version 2.0 - license-2.0.txt</file>
         </license>
       </licenses>
     </dependency>
@@ -67,11 +33,7 @@
           <name>The Apache Software License, Version 2.0</name>
           <url>http://www.apache.org/licenses/LICENSE-2.0.txt</url>
           <distribution>repo</distribution>
-<<<<<<< HEAD
-          <file>the apache license, version 2.0 - license-2.0.txt</file>
-=======
-          <file>the apache software license, version 2.0 - license-2.0.txt</file>
->>>>>>> b882e5b2
+          <file>the apache software license, version 2.0 - license-2.0.txt</file>
         </license>
       </licenses>
     </dependency>
@@ -84,11 +46,7 @@
           <name>The Apache Software License, Version 2.0</name>
           <url>http://www.apache.org/licenses/LICENSE-2.0.txt</url>
           <distribution>repo</distribution>
-<<<<<<< HEAD
-          <file>the apache license, version 2.0 - license-2.0.txt</file>
-=======
-          <file>the apache software license, version 2.0 - license-2.0.txt</file>
->>>>>>> b882e5b2
+          <file>the apache software license, version 2.0 - license-2.0.txt</file>
         </license>
       </licenses>
     </dependency>
@@ -101,11 +59,7 @@
           <name>The Apache Software License, Version 2.0</name>
           <url>http://www.apache.org/licenses/LICENSE-2.0.txt</url>
           <distribution>repo</distribution>
-<<<<<<< HEAD
-          <file>the apache license, version 2.0 - license-2.0.txt</file>
-=======
-          <file>the apache software license, version 2.0 - license-2.0.txt</file>
->>>>>>> b882e5b2
+          <file>the apache software license, version 2.0 - license-2.0.txt</file>
         </license>
       </licenses>
     </dependency>
@@ -117,11 +71,7 @@
         <license>
           <name>Apache 2.0</name>
           <url>http://www.apache.org/licenses/LICENSE-2.0.txt</url>
-<<<<<<< HEAD
-          <file>the apache license, version 2.0 - license-2.0.txt</file>
-=======
-          <file>the apache software license, version 2.0 - license-2.0.txt</file>
->>>>>>> b882e5b2
+          <file>the apache software license, version 2.0 - license-2.0.txt</file>
         </license>
       </licenses>
     </dependency>
@@ -134,11 +84,7 @@
           <name>The Apache Software License, Version 2.0</name>
           <url>http://www.apache.org/licenses/LICENSE-2.0.txt</url>
           <distribution>repo</distribution>
-<<<<<<< HEAD
-          <file>the apache license, version 2.0 - license-2.0.txt</file>
-=======
-          <file>the apache software license, version 2.0 - license-2.0.txt</file>
->>>>>>> b882e5b2
+          <file>the apache software license, version 2.0 - license-2.0.txt</file>
         </license>
       </licenses>
     </dependency>
@@ -151,11 +97,7 @@
           <name>Apache License, Version 2.0</name>
           <url>http://www.apache.org/licenses/LICENSE-2.0.txt</url>
           <distribution>repo</distribution>
-<<<<<<< HEAD
-          <file>the apache license, version 2.0 - license-2.0.txt</file>
-=======
-          <file>the apache software license, version 2.0 - license-2.0.txt</file>
->>>>>>> b882e5b2
+          <file>the apache software license, version 2.0 - license-2.0.txt</file>
         </license>
       </licenses>
     </dependency>
@@ -168,11 +110,7 @@
           <name>The Apache Software License, Version 2.0</name>
           <url>http://www.apache.org/licenses/LICENSE-2.0.txt</url>
           <distribution>repo</distribution>
-<<<<<<< HEAD
-          <file>the apache license, version 2.0 - license-2.0.txt</file>
-=======
-          <file>the apache software license, version 2.0 - license-2.0.txt</file>
->>>>>>> b882e5b2
+          <file>the apache software license, version 2.0 - license-2.0.txt</file>
         </license>
       </licenses>
     </dependency>
@@ -185,11 +123,7 @@
           <name>The Apache Software License, Version 2.0</name>
           <url>http://www.apache.org/licenses/LICENSE-2.0.txt</url>
           <distribution>repo</distribution>
-<<<<<<< HEAD
-          <file>the apache license, version 2.0 - license-2.0.txt</file>
-=======
-          <file>the apache software license, version 2.0 - license-2.0.txt</file>
->>>>>>> b882e5b2
+          <file>the apache software license, version 2.0 - license-2.0.txt</file>
         </license>
       </licenses>
     </dependency>
@@ -202,11 +136,7 @@
           <name>The Apache Software License, Version 2.0</name>
           <url>http://www.apache.org/licenses/LICENSE-2.0.txt</url>
           <distribution>repo</distribution>
-<<<<<<< HEAD
-          <file>the apache license, version 2.0 - license-2.0.txt</file>
-=======
-          <file>the apache software license, version 2.0 - license-2.0.txt</file>
->>>>>>> b882e5b2
+          <file>the apache software license, version 2.0 - license-2.0.txt</file>
         </license>
       </licenses>
     </dependency>
@@ -237,35 +167,6 @@
       </licenses>
     </dependency>
     <dependency>
-<<<<<<< HEAD
-      <groupId>com.sun.activation</groupId>
-      <artifactId>jakarta.activation</artifactId>
-      <version>1.2.2</version>
-      <licenses>
-        <license>
-          <name>EDL 1.0</name>
-          <url>http://www.eclipse.org/org/documents/edl-v10.php</url>
-          <distribution>repo</distribution>
-          <file>edl 1.0 - edl-v10.html</file>
-        </license>
-      </licenses>
-    </dependency>
-    <dependency>
-      <groupId>com.sun.istack</groupId>
-      <artifactId>istack-commons-runtime</artifactId>
-      <version>3.0.11</version>
-      <licenses>
-        <license>
-          <name>Eclipse Distribution License - v 1.0</name>
-          <url>http://www.eclipse.org/org/documents/edl-v10.php</url>
-          <distribution>repo</distribution>
-          <file>edl 1.0 - edl-v10.html</file>
-        </license>
-      </licenses>
-    </dependency>
-    <dependency>
-=======
->>>>>>> b882e5b2
       <groupId>commons-io</groupId>
       <artifactId>commons-io</artifactId>
       <version>2.6</version>
@@ -287,11 +188,7 @@
           <name>Apache License, Version 2.0</name>
           <url>http://www.apache.org/licenses/LICENSE-2.0.txt</url>
           <distribution>repo</distribution>
-<<<<<<< HEAD
-          <file>the apache license, version 2.0 - license-2.0.txt</file>
-=======
-          <file>the apache software license, version 2.0 - license-2.0.txt</file>
->>>>>>> b882e5b2
+          <file>the apache software license, version 2.0 - license-2.0.txt</file>
         </license>
       </licenses>
     </dependency>
@@ -304,11 +201,7 @@
           <name>Apache License, Version 2.0</name>
           <url>http://www.apache.org/licenses/LICENSE-2.0.txt</url>
           <distribution>repo</distribution>
-<<<<<<< HEAD
-          <file>the apache license, version 2.0 - license-2.0.txt</file>
-=======
-          <file>the apache software license, version 2.0 - license-2.0.txt</file>
->>>>>>> b882e5b2
+          <file>the apache software license, version 2.0 - license-2.0.txt</file>
         </license>
       </licenses>
     </dependency>
@@ -321,11 +214,7 @@
           <name>Apache License, Version 2.0</name>
           <url>http://www.apache.org/licenses/LICENSE-2.0.txt</url>
           <distribution>repo</distribution>
-<<<<<<< HEAD
-          <file>the apache license, version 2.0 - license-2.0.txt</file>
-=======
-          <file>the apache software license, version 2.0 - license-2.0.txt</file>
->>>>>>> b882e5b2
+          <file>the apache software license, version 2.0 - license-2.0.txt</file>
         </license>
       </licenses>
     </dependency>
@@ -338,11 +227,7 @@
           <name>Apache License, Version 2.0</name>
           <url>http://www.apache.org/licenses/LICENSE-2.0.txt</url>
           <distribution>repo</distribution>
-<<<<<<< HEAD
-          <file>the apache license, version 2.0 - license-2.0.txt</file>
-=======
-          <file>the apache software license, version 2.0 - license-2.0.txt</file>
->>>>>>> b882e5b2
+          <file>the apache software license, version 2.0 - license-2.0.txt</file>
         </license>
       </licenses>
     </dependency>
@@ -360,106 +245,6 @@
       </licenses>
     </dependency>
     <dependency>
-<<<<<<< HEAD
-      <groupId>io.netty</groupId>
-      <artifactId>netty-buffer</artifactId>
-      <version>4.1.54.Final</version>
-      <licenses>
-        <license>
-          <name>Apache License, Version 2.0</name>
-          <url>https://www.apache.org/licenses/LICENSE-2.0</url>
-          <file>apache license, version 2.0 - license-2.0.txt</file>
-        </license>
-      </licenses>
-    </dependency>
-    <dependency>
-      <groupId>io.netty</groupId>
-      <artifactId>netty-codec-http</artifactId>
-      <version>4.1.54.Final</version>
-      <licenses>
-        <license>
-          <name>Apache License, Version 2.0</name>
-          <url>https://www.apache.org/licenses/LICENSE-2.0</url>
-          <file>apache license, version 2.0 - license-2.0.txt</file>
-        </license>
-      </licenses>
-    </dependency>
-    <dependency>
-      <groupId>io.netty</groupId>
-      <artifactId>netty-codec</artifactId>
-      <version>4.1.54.Final</version>
-      <licenses>
-        <license>
-          <name>Apache License, Version 2.0</name>
-          <url>https://www.apache.org/licenses/LICENSE-2.0</url>
-          <file>apache license, version 2.0 - license-2.0.txt</file>
-        </license>
-      </licenses>
-    </dependency>
-    <dependency>
-      <groupId>io.netty</groupId>
-      <artifactId>netty-common</artifactId>
-      <version>4.1.54.Final</version>
-      <licenses>
-        <license>
-          <name>Apache License, Version 2.0</name>
-          <url>https://www.apache.org/licenses/LICENSE-2.0</url>
-          <file>apache license, version 2.0 - license-2.0.txt</file>
-        </license>
-      </licenses>
-    </dependency>
-    <dependency>
-      <groupId>io.netty</groupId>
-      <artifactId>netty-handler</artifactId>
-      <version>4.1.54.Final</version>
-      <licenses>
-        <license>
-          <name>Apache License, Version 2.0</name>
-          <url>https://www.apache.org/licenses/LICENSE-2.0</url>
-          <file>apache license, version 2.0 - license-2.0.txt</file>
-        </license>
-      </licenses>
-    </dependency>
-    <dependency>
-      <groupId>io.netty</groupId>
-      <artifactId>netty-resolver</artifactId>
-      <version>4.1.54.Final</version>
-      <licenses>
-        <license>
-          <name>Apache License, Version 2.0</name>
-          <url>https://www.apache.org/licenses/LICENSE-2.0</url>
-          <file>apache license, version 2.0 - license-2.0.txt</file>
-        </license>
-      </licenses>
-    </dependency>
-    <dependency>
-      <groupId>io.netty</groupId>
-      <artifactId>netty-transport</artifactId>
-      <version>4.1.54.Final</version>
-      <licenses>
-        <license>
-          <name>Apache License, Version 2.0</name>
-          <url>https://www.apache.org/licenses/LICENSE-2.0</url>
-          <file>apache license, version 2.0 - license-2.0.txt</file>
-        </license>
-      </licenses>
-    </dependency>
-    <dependency>
-      <groupId>jakarta.xml.bind</groupId>
-      <artifactId>jakarta.xml.bind-api</artifactId>
-      <version>2.3.3</version>
-      <licenses>
-        <license>
-          <name>Eclipse Distribution License - v 1.0</name>
-          <url>http://www.eclipse.org/org/documents/edl-v10.php</url>
-          <distribution>repo</distribution>
-          <file>edl 1.0 - edl-v10.html</file>
-        </license>
-      </licenses>
-    </dependency>
-    <dependency>
-=======
->>>>>>> b882e5b2
       <groupId>javax.annotation</groupId>
       <artifactId>jsr250-api</artifactId>
       <version>1.0</version>
@@ -479,11 +264,7 @@
         <license>
           <name>Apache License, Version 2.0</name>
           <url>http://www.apache.org/licenses/LICENSE-2.0</url>
-<<<<<<< HEAD
-          <file>apache license 2.0 - license-2.0.txt</file>
-=======
-          <file>apache license, version 2.0 - license-2.0.txt</file>
->>>>>>> b882e5b2
+          <file>apache license, version 2.0 - license-2.0.txt</file>
         </license>
       </licenses>
     </dependency>
@@ -496,11 +277,7 @@
           <name>The Apache Software License, Version 2.0</name>
           <url>http://www.apache.org/licenses/LICENSE-2.0.txt</url>
           <distribution>repo</distribution>
-<<<<<<< HEAD
-          <file>the apache license, version 2.0 - license-2.0.txt</file>
-=======
-          <file>the apache software license, version 2.0 - license-2.0.txt</file>
->>>>>>> b882e5b2
+          <file>the apache software license, version 2.0 - license-2.0.txt</file>
         </license>
       </licenses>
     </dependency>
@@ -513,11 +290,7 @@
           <name>Eclipse Public License 1.0</name>
           <url>http://www.eclipse.org/legal/epl-v10.html</url>
           <distribution>repo</distribution>
-<<<<<<< HEAD
-          <file>eclipse public license, version 1.0 - epl-v10.html</file>
-=======
           <file>eclipse public license 1.0 - epl-v10.html</file>
->>>>>>> b882e5b2
         </license>
       </licenses>
     </dependency>
@@ -543,11 +316,7 @@
           <name>The Apache Software License, Version 2.0</name>
           <url>http://www.apache.org/licenses/LICENSE-2.0.txt</url>
           <distribution>repo</distribution>
-<<<<<<< HEAD
-          <file>the apache license, version 2.0 - license-2.0.txt</file>
-=======
-          <file>the apache software license, version 2.0 - license-2.0.txt</file>
->>>>>>> b882e5b2
+          <file>the apache software license, version 2.0 - license-2.0.txt</file>
         </license>
       </licenses>
     </dependency>
@@ -747,35 +516,6 @@
       </licenses>
     </dependency>
     <dependency>
-<<<<<<< HEAD
-      <groupId>org.bouncycastle</groupId>
-      <artifactId>bcpkix-jdk15on</artifactId>
-      <version>1.61</version>
-      <licenses>
-        <license>
-          <name>Bouncy Castle Licence</name>
-          <url>http://www.bouncycastle.org/licence.html</url>
-          <distribution>repo</distribution>
-          <file>bouncy castle licence - licence.html</file>
-        </license>
-      </licenses>
-    </dependency>
-    <dependency>
-      <groupId>org.bouncycastle</groupId>
-      <artifactId>bcprov-jdk15on</artifactId>
-      <version>1.61</version>
-      <licenses>
-        <license>
-          <name>Bouncy Castle Licence</name>
-          <url>http://www.bouncycastle.org/licence.html</url>
-          <distribution>repo</distribution>
-          <file>bouncy castle licence - licence.html</file>
-        </license>
-      </licenses>
-    </dependency>
-    <dependency>
-=======
->>>>>>> b882e5b2
       <groupId>org.checkerframework</groupId>
       <artifactId>checker-qual</artifactId>
       <version>3.12.0</version>
@@ -797,11 +537,7 @@
           <name>Apache License, Version 2.0</name>
           <url>http://www.apache.org/licenses/LICENSE-2.0.txt</url>
           <distribution>repo</distribution>
-<<<<<<< HEAD
-          <file>the apache license, version 2.0 - license-2.0.txt</file>
-=======
-          <file>the apache software license, version 2.0 - license-2.0.txt</file>
->>>>>>> b882e5b2
+          <file>the apache software license, version 2.0 - license-2.0.txt</file>
         </license>
       </licenses>
     </dependency>
@@ -814,11 +550,7 @@
           <name>Apache License, Version 2.0</name>
           <url>http://www.apache.org/licenses/LICENSE-2.0.txt</url>
           <distribution>repo</distribution>
-<<<<<<< HEAD
-          <file>the apache license, version 2.0 - license-2.0.txt</file>
-=======
-          <file>the apache software license, version 2.0 - license-2.0.txt</file>
->>>>>>> b882e5b2
+          <file>the apache software license, version 2.0 - license-2.0.txt</file>
         </license>
       </licenses>
     </dependency>
@@ -831,11 +563,7 @@
           <name>Apache License, Version 2.0</name>
           <url>http://www.apache.org/licenses/LICENSE-2.0.txt</url>
           <distribution>repo</distribution>
-<<<<<<< HEAD
-          <file>the apache license, version 2.0 - license-2.0.txt</file>
-=======
-          <file>the apache software license, version 2.0 - license-2.0.txt</file>
->>>>>>> b882e5b2
+          <file>the apache software license, version 2.0 - license-2.0.txt</file>
         </license>
       </licenses>
     </dependency>
@@ -848,115 +576,7 @@
           <name>Apache License, Version 2.0</name>
           <url>http://www.apache.org/licenses/LICENSE-2.0.txt</url>
           <distribution>repo</distribution>
-<<<<<<< HEAD
-          <file>the apache license, version 2.0 - license-2.0.txt</file>
-        </license>
-      </licenses>
-    </dependency>
-    <dependency>
-      <groupId>org.eclipse.milo</groupId>
-      <artifactId>bsd-core</artifactId>
-      <version>0.6.3</version>
-      <licenses>
-        <license>
-          <name>Eclipse Public License - v 2.0</name>
-          <url>https://www.eclipse.org/org/documents/epl-2.0/EPL-2.0.html</url>
-          <distribution>repo</distribution>
-          <file>eclipse public license - v 2.0 - epl-2.0.html</file>
-        </license>
-      </licenses>
-    </dependency>
-    <dependency>
-      <groupId>org.eclipse.milo</groupId>
-      <artifactId>bsd-generator</artifactId>
-      <version>0.6.3</version>
-      <licenses>
-        <license>
-          <name>Eclipse Public License - v 2.0</name>
-          <url>https://www.eclipse.org/org/documents/epl-2.0/EPL-2.0.html</url>
-          <distribution>repo</distribution>
-          <file>eclipse public license - v 2.0 - epl-2.0.html</file>
-        </license>
-      </licenses>
-    </dependency>
-    <dependency>
-      <groupId>org.eclipse.milo</groupId>
-      <artifactId>sdk-client</artifactId>
-      <version>0.6.3</version>
-      <licenses>
-        <license>
-          <name>Eclipse Public License - v 2.0</name>
-          <url>https://www.eclipse.org/org/documents/epl-2.0/EPL-2.0.html</url>
-          <distribution>repo</distribution>
-          <file>eclipse public license - v 2.0 - epl-2.0.html</file>
-        </license>
-      </licenses>
-    </dependency>
-    <dependency>
-      <groupId>org.eclipse.milo</groupId>
-      <artifactId>sdk-core</artifactId>
-      <version>0.6.3</version>
-      <licenses>
-        <license>
-          <name>Eclipse Public License - v 2.0</name>
-          <url>https://www.eclipse.org/org/documents/epl-2.0/EPL-2.0.html</url>
-          <distribution>repo</distribution>
-          <file>eclipse public license - v 2.0 - epl-2.0.html</file>
-        </license>
-      </licenses>
-    </dependency>
-    <dependency>
-      <groupId>org.eclipse.milo</groupId>
-      <artifactId>sdk-server</artifactId>
-      <version>0.6.3</version>
-      <licenses>
-        <license>
-          <name>Eclipse Public License - v 2.0</name>
-          <url>https://www.eclipse.org/org/documents/epl-2.0/EPL-2.0.html</url>
-          <distribution>repo</distribution>
-          <file>eclipse public license - v 2.0 - epl-2.0.html</file>
-        </license>
-      </licenses>
-    </dependency>
-    <dependency>
-      <groupId>org.eclipse.milo</groupId>
-      <artifactId>stack-client</artifactId>
-      <version>0.6.3</version>
-      <licenses>
-        <license>
-          <name>Eclipse Public License - v 2.0</name>
-          <url>https://www.eclipse.org/org/documents/epl-2.0/EPL-2.0.html</url>
-          <distribution>repo</distribution>
-          <file>eclipse public license - v 2.0 - epl-2.0.html</file>
-        </license>
-      </licenses>
-    </dependency>
-    <dependency>
-      <groupId>org.eclipse.milo</groupId>
-      <artifactId>stack-core</artifactId>
-      <version>0.6.3</version>
-      <licenses>
-        <license>
-          <name>Eclipse Public License - v 2.0</name>
-          <url>https://www.eclipse.org/org/documents/epl-2.0/EPL-2.0.html</url>
-          <distribution>repo</distribution>
-          <file>eclipse public license - v 2.0 - epl-2.0.html</file>
-        </license>
-      </licenses>
-    </dependency>
-    <dependency>
-      <groupId>org.eclipse.milo</groupId>
-      <artifactId>stack-server</artifactId>
-      <version>0.6.3</version>
-      <licenses>
-        <license>
-          <name>Eclipse Public License - v 2.0</name>
-          <url>https://www.eclipse.org/org/documents/epl-2.0/EPL-2.0.html</url>
-          <distribution>repo</distribution>
-          <file>eclipse public license - v 2.0 - epl-2.0.html</file>
-=======
-          <file>the apache software license, version 2.0 - license-2.0.txt</file>
->>>>>>> b882e5b2
+          <file>the apache software license, version 2.0 - license-2.0.txt</file>
         </license>
       </licenses>
     </dependency>
@@ -969,11 +589,7 @@
           <name>Eclipse Public License, Version 1.0</name>
           <url>http://www.eclipse.org/legal/epl-v10.html</url>
           <distribution>repo</distribution>
-<<<<<<< HEAD
-          <file>eclipse public license, version 1.0 - epl-v10.html</file>
-=======
           <file>eclipse public license 1.0 - epl-v10.html</file>
->>>>>>> b882e5b2
         </license>
       </licenses>
     </dependency>
@@ -986,37 +602,7 @@
           <name>Eclipse Public License, Version 1.0</name>
           <url>http://www.eclipse.org/legal/epl-v10.html</url>
           <distribution>repo</distribution>
-<<<<<<< HEAD
-          <file>eclipse public license, version 1.0 - epl-v10.html</file>
-        </license>
-      </licenses>
-    </dependency>
-    <dependency>
-      <groupId>org.glassfish.jaxb</groupId>
-      <artifactId>jaxb-runtime</artifactId>
-      <version>2.3.3</version>
-      <licenses>
-        <license>
-          <name>Eclipse Distribution License - v 1.0</name>
-          <url>http://www.eclipse.org/org/documents/edl-v10.php</url>
-          <distribution>repo</distribution>
-          <file>edl 1.0 - edl-v10.html</file>
-        </license>
-      </licenses>
-    </dependency>
-    <dependency>
-      <groupId>org.glassfish.jaxb</groupId>
-      <artifactId>txw2</artifactId>
-      <version>2.3.3</version>
-      <licenses>
-        <license>
-          <name>Eclipse Distribution License - v 1.0</name>
-          <url>http://www.eclipse.org/org/documents/edl-v10.php</url>
-          <distribution>repo</distribution>
-          <file>edl 1.0 - edl-v10.html</file>
-=======
           <file>eclipse public license 1.0 - epl-v10.html</file>
->>>>>>> b882e5b2
         </license>
       </licenses>
     </dependency>
@@ -1034,71 +620,6 @@
       </licenses>
     </dependency>
     <dependency>
-<<<<<<< HEAD
-      <groupId>org.jetbrains.kotlin</groupId>
-      <artifactId>kotlin-stdlib-common</artifactId>
-      <version>1.4.30</version>
-      <licenses>
-        <license>
-          <name>The Apache License, Version 2.0</name>
-          <url>http://www.apache.org/licenses/LICENSE-2.0.txt</url>
-          <file>the apache license, version 2.0 - license-2.0.txt</file>
-        </license>
-      </licenses>
-    </dependency>
-    <dependency>
-      <groupId>org.jetbrains.kotlin</groupId>
-      <artifactId>kotlin-stdlib-jdk7</artifactId>
-      <version>1.4.30</version>
-      <licenses>
-        <license>
-          <name>The Apache License, Version 2.0</name>
-          <url>http://www.apache.org/licenses/LICENSE-2.0.txt</url>
-          <file>the apache license, version 2.0 - license-2.0.txt</file>
-        </license>
-      </licenses>
-    </dependency>
-    <dependency>
-      <groupId>org.jetbrains.kotlin</groupId>
-      <artifactId>kotlin-stdlib-jdk8</artifactId>
-      <version>1.4.30</version>
-      <licenses>
-        <license>
-          <name>The Apache License, Version 2.0</name>
-          <url>http://www.apache.org/licenses/LICENSE-2.0.txt</url>
-          <file>the apache license, version 2.0 - license-2.0.txt</file>
-        </license>
-      </licenses>
-    </dependency>
-    <dependency>
-      <groupId>org.jetbrains.kotlin</groupId>
-      <artifactId>kotlin-stdlib</artifactId>
-      <version>1.4.30</version>
-      <licenses>
-        <license>
-          <name>The Apache License, Version 2.0</name>
-          <url>http://www.apache.org/licenses/LICENSE-2.0.txt</url>
-          <file>the apache license, version 2.0 - license-2.0.txt</file>
-        </license>
-      </licenses>
-    </dependency>
-    <dependency>
-      <groupId>org.jetbrains</groupId>
-      <artifactId>annotations</artifactId>
-      <version>13.0</version>
-      <licenses>
-        <license>
-          <name>The Apache Software License, Version 2.0</name>
-          <url>http://www.apache.org/licenses/LICENSE-2.0.txt</url>
-          <distribution>repo</distribution>
-          <file>the apache license, version 2.0 - license-2.0.txt</file>
-          <comments>A business-friendly OSS license</comments>
-        </license>
-      </licenses>
-    </dependency>
-    <dependency>
-=======
->>>>>>> b882e5b2
       <groupId>org.slf4j</groupId>
       <artifactId>slf4j-api</artifactId>
       <version>1.7.35</version>
@@ -1133,11 +654,7 @@
           <name>Apache Public License 2.0</name>
           <url>http://www.apache.org/licenses/LICENSE-2.0</url>
           <distribution>repo</distribution>
-<<<<<<< HEAD
-          <file>apache license 2.0 - license-2.0.txt</file>
-=======
-          <file>apache license, version 2.0 - license-2.0.txt</file>
->>>>>>> b882e5b2
+          <file>apache license, version 2.0 - license-2.0.txt</file>
         </license>
       </licenses>
     </dependency>
@@ -1150,13 +667,9 @@
           <name>Apache Public License 2.0</name>
           <url>http://www.apache.org/licenses/LICENSE-2.0</url>
           <distribution>repo</distribution>
-<<<<<<< HEAD
-          <file>apache license 2.0 - license-2.0.txt</file>
-=======
-          <file>apache license, version 2.0 - license-2.0.txt</file>
->>>>>>> b882e5b2
+          <file>apache license, version 2.0 - license-2.0.txt</file>
         </license>
       </licenses>
     </dependency>
   </dependencies>
-</licenseSummary>
+</licenseSummary>