--- conflicted
+++ resolved
@@ -14,51 +14,25 @@
  */
 package de.fraunhofer.iosb.ilt.faaast.service.model.v3.valuedata;
 
-<<<<<<< HEAD
-=======
 import de.fraunhofer.iosb.ilt.faaast.service.model.v3.valuedata.values.TypedValue;
->>>>>>> c7e5ca6a
 import io.adminshell.aas.v3.model.builder.ExtendableBuilder;
 import java.util.Objects;
 
 
-<<<<<<< HEAD
-public class RangeValue extends DataElementValue {
+public class RangeValue<T> extends DataElementValue {
 
-    private double min;
-    private double max;
-=======
-public class RangeValue<T> extends DataElementValue {
->>>>>>> c7e5ca6a
+    public static Builder builder() {
+        return new Builder();
+    }
 
+    private TypedValue<T> max;
     private TypedValue<T> min;
-    private TypedValue<T> max;
 
     public RangeValue() {}
 
 
     public RangeValue(TypedValue<T> min, TypedValue<T> max) {
         this.min = min;
-        this.max = max;
-    }
-
-
-    public TypedValue<T> getMin() {
-        return min;
-    }
-
-
-    public void setMin(TypedValue<T> min) {
-        this.min = min;
-    }
-
-
-    public TypedValue<T> getMax() {
-        return max;
-    }
-
-
-    public void setMax(TypedValue<T> max) {
         this.max = max;
     }
 
@@ -77,33 +51,40 @@
     }
 
 
+    public TypedValue<T> getMax() {
+        return max;
+    }
+
+
+    public void setMax(TypedValue<T> max) {
+        this.max = max;
+    }
+
+
+    public TypedValue<T> getMin() {
+        return min;
+    }
+
+
+    public void setMin(TypedValue<T> min) {
+        this.min = min;
+    }
+
+
     @Override
     public int hashCode() {
         return Objects.hash(min, max);
     }
 
-
-    public static Builder builder() {
-        return new Builder();
-    }
-
     public static abstract class AbstractBuilder<T extends RangeValue, B extends AbstractBuilder<T, B>> extends ExtendableBuilder<T, B> {
 
-<<<<<<< HEAD
-        public B min(double value) {
-=======
         public B min(TypedValue value) {
->>>>>>> c7e5ca6a
             getBuildingInstance().setMin(value);
             return getSelf();
         }
 
 
-<<<<<<< HEAD
-        public B max(double value) {
-=======
         public B max(TypedValue value) {
->>>>>>> c7e5ca6a
             getBuildingInstance().setMax(value);
             return getSelf();
         }
