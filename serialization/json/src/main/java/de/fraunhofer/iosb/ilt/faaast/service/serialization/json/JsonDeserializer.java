--- conflicted
+++ resolved
@@ -32,6 +32,7 @@
 import de.fraunhofer.iosb.ilt.faaast.service.model.v3.valuedata.EntityValue;
 import de.fraunhofer.iosb.ilt.faaast.service.model.v3.valuedata.MultiLanguagePropertyValue;
 import de.fraunhofer.iosb.ilt.faaast.service.model.v3.valuedata.PropertyValue;
+import de.fraunhofer.iosb.ilt.faaast.service.model.v3.valuedata.RangeValue;
 import de.fraunhofer.iosb.ilt.faaast.service.model.v3.valuedata.ReferenceElementValue;
 import de.fraunhofer.iosb.ilt.faaast.service.model.v3.valuedata.RelationshipElementValue;
 import de.fraunhofer.iosb.ilt.faaast.service.model.v3.valuedata.values.TypedValue;
@@ -43,6 +44,7 @@
 import de.fraunhofer.iosb.ilt.faaast.service.serialization.json.deserializer.EntityValueDeserializer;
 import de.fraunhofer.iosb.ilt.faaast.service.serialization.json.deserializer.MultiLanguagePropertyValueDeserializer;
 import de.fraunhofer.iosb.ilt.faaast.service.serialization.json.deserializer.PropertyValueDeserializer;
+import de.fraunhofer.iosb.ilt.faaast.service.serialization.json.deserializer.RangeValueDeserializer;
 import de.fraunhofer.iosb.ilt.faaast.service.serialization.json.deserializer.ReferenceElementValueDeserializer;
 import de.fraunhofer.iosb.ilt.faaast.service.serialization.json.deserializer.RelationshipElementValueDeserializer;
 import de.fraunhofer.iosb.ilt.faaast.service.serialization.json.deserializer.SubmodelElementCollectionValueDeserializer;
@@ -51,13 +53,9 @@
 import de.fraunhofer.iosb.ilt.faaast.service.serialization.json.deserializer.ValueCollectionDeserializer;
 import de.fraunhofer.iosb.ilt.faaast.service.serialization.json.deserializer.ValueMapDeserializer;
 import de.fraunhofer.iosb.ilt.faaast.service.serialization.json.mixins.PropertyValueMixin;
-<<<<<<< HEAD
 import de.fraunhofer.iosb.ilt.faaast.service.typing.ContainerTypeInfo;
 import de.fraunhofer.iosb.ilt.faaast.service.typing.TypeInfo;
-=======
-import de.fraunhofer.iosb.ilt.faaast.service.typing.TypeContext;
 import io.adminshell.aas.v3.dataformat.json.modeltype.ModelTypeProcessor;
->>>>>>> cde52478
 import java.io.IOException;
 import java.util.List;
 import java.util.Map;
@@ -75,8 +73,7 @@
     @Override
     public <T> T read(String json, Class<T> type) throws DeserializationException {
         try {
-            String parsed = wrapper.getMapper().writeValueAsString(ModelTypeProcessor.preprocess(json));
-            return wrapper.getMapper().readValue(parsed, type);
+            return wrapper.getMapper().treeToValue(ModelTypeProcessor.preprocess(json), type);
         }
         catch (JsonProcessingException ex) {
             throw new DeserializationException("deserialization failed", ex);
@@ -87,8 +84,7 @@
     @Override
     public <T> List<T> readList(String json, Class<T> type) throws DeserializationException {
         try {
-            String parsed = wrapper.getMapper().writeValueAsString(ModelTypeProcessor.preprocess(json));
-            return wrapper.getMapper().readValue(parsed, wrapper.getMapper().getTypeFactory().constructCollectionType(List.class, type));
+            return wrapper.getMapper().treeToValue(ModelTypeProcessor.preprocess(json), wrapper.getMapper().getTypeFactory().constructCollectionType(List.class, type));
         }
         catch (JsonProcessingException ex) {
             throw new DeserializationException("deserialization failed", ex);
@@ -107,7 +103,7 @@
         try {
             return (T) wrapper.getMapper().reader()
                     .withAttribute(ContextAwareElementValueDeserializer.VALUE_TYPE_CONTEXT, typeInfo)
-                    .readValue(json, typeInfo.getType());
+                    .treeToValue(ModelTypeProcessor.preprocess(json), typeInfo.getType());
         }
         catch (IOException ex) {
             throw new DeserializationException("deserialization failed", ex);
@@ -118,7 +114,7 @@
     @Override
     public <T extends ElementValue> T readValue(String json, Class<T> type) throws DeserializationException {
         try {
-            return wrapper.getMapper().readValue(json, type);
+            return wrapper.getMapper().treeToValue(ModelTypeProcessor.preprocess(json), type);
         }
         catch (JsonProcessingException ex) {
             throw new DeserializationException("deserialization failed", ex);
@@ -145,7 +141,7 @@
             return (ElementValue[]) wrapper.getMapper().reader()
                     .withAttribute(ContextAwareElementValueDeserializer.VALUE_TYPE_CONTEXT, typeInfo)
                     .forType(wrapper.getMapper().getTypeFactory().constructArrayType(containerTypeInfo.getContentType()))
-                    .readValue(json);
+                    .treeToValue(ModelTypeProcessor.preprocess(json), wrapper.getMapper().getTypeFactory().constructArrayType(containerTypeInfo.getContentType()));
         }
         catch (IOException ex) {
             throw new DeserializationException("deserialization failed", ex);
@@ -263,6 +259,7 @@
         module.addDeserializer(ReferenceElementValue.class, new ReferenceElementValueDeserializer());
         module.addDeserializer(EntityValue.class, new EntityValueDeserializer());
         module.addDeserializer(ElementValue.class, new ElementValueDeserializer());
+        module.addDeserializer(RangeValue.class, new RangeValueDeserializer());
         mapper.registerModule(module);
     }
 
